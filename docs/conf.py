--- conflicted
+++ resolved
@@ -93,21 +93,12 @@
 # The theme to use for HTML and HTML Help pages.  See the documentation for
 # a list of builtin themes.
 html_theme = "bizstyle"
-<<<<<<< HEAD
-html_static_path = ['_static']
-
-html_logo = 'logo/hermes_logo.png'
-html_favicon = 'logo/favicon.ico'
-html_css_files = [
-    'css/custom.css',
-=======
 html_static_path = ["_static"]
 
 html_logo = "logo/hermes_logo.png"
 html_favicon = "logo/favicon.ico"
 html_css_files = [
     "css/custom.css",
->>>>>>> ff6aef99
 ]
 
 # Add any paths that contain custom static files (such as style sheets) here,
