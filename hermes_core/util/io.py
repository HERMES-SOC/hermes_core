--- conflicted
+++ resolved
@@ -28,7 +28,7 @@
     """
 
     @abstractmethod
-    def load_data(self, file_path: Path) -> Tuple[TimeSeries, dict]:
+    def load_data(self, file_path: Path) -> Tuple[dict, dict, NDCollection, dict]:
         """
         Load data from a file.
 
@@ -39,12 +39,14 @@
 
         Returns
         -------
-        data : `~astropy.time.TimeSeries`
+        timeseries : `dict[~astropy.time.TimeSeries]`
             An instance of `TimeSeries` containing the loaded data.
         support : `dict[astropy.nddata.NDData]`
             Non-record-varying data contained in the file
         spectra : `ndcube.NDCollection`
             Spectral or High-dimensional measurements in the loaded data.
+        meta: `dict`
+            Global metadata attributes.
         """
         pass
 
@@ -81,11 +83,7 @@
         # CDF Schema
         self.schema = HermesDataSchema()
 
-<<<<<<< HEAD
-    def load_data(self, file_path: str) -> Tuple[TimeSeries, dict, NDCollection, dict]:
-=======
-    def load_data(self, file_path: Path) -> Tuple[TimeSeries, dict]:
->>>>>>> 38cbcc6e
+    def load_data(self, file_path: Path) -> Tuple[dict, dict, NDCollection, dict]:
         """
         Load heliophysics data from a CDF file.
 
@@ -96,7 +94,7 @@
 
         Returns
         -------
-        data : `~astropy.time.TimeSeries`
+        timeseries : `dict[~astropy.time.TimeSeries]`
             An instance of `TimeSeries` containing the loaded data.
         support : `dict[astropy.nddata.NDData]`
             Non-record-varying data contained in the file
