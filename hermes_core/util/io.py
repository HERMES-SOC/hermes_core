--- conflicted
+++ resolved
@@ -250,7 +250,6 @@
                         )
                     else:
                         # Add the Attribute to the CDF File
-<<<<<<< HEAD
                         cdf_file[var_name].attrs[var_attr_name] = var_attr_val
 
         # Loop through Support Data
@@ -288,54 +287,4 @@
                     )
                 else:
                     # Add the Attribute to the CDF File
-                    cdf_file[var_name].attrs[var_attr_name] = var_attr_val
-
-
-# ================================================================================================
-#                                   NET CDF HANDLER
-# ================================================================================================
-
-
-class NetCDFHandler(TimeDataIOHandler):
-    """
-    A concrete implementation of TimeDataIOHandler for handling heliophysics data in NetCDF format.
-
-    This class provides methods to load and save heliophysics data from/to a NetCDF file.
-    """
-
-    def load_data(self, file_path):
-        """
-        Load heliophysics data from a NetCDF file.
-
-        Parameters
-        ----------
-        file_path : `str`
-            The path to the NetCDF file.
-
-        Returns
-        -------
-        data : `~astropy.time.TimeSeries`
-            An instance of `TimeSeries` containing the loaded data.
-        """
-        pass
-
-    def save_data(self, data, file_path):
-        """
-        Save heliophysics data to a NetCDF file.
-
-        Parameters
-        ----------
-        data : `hermes_core.timedata.TimeData`
-            An instance of `TimeData` containing the data to be saved.
-        file_path : `str`
-            The path to save the NetCDF file.
-
-        Returns
-        -------
-        path : `str`
-            A path to the saved file.
-        """
-        pass
-=======
-                        cdf_file[var_name].attrs[var_attr_name] = var_attr_val
->>>>>>> 612622c4
+                    cdf_file[var_name].attrs[var_attr_name] = var_attr_val