from abc import ABC, abstractmethod
from pathlib import Path
from typing import OrderedDict
from copy import deepcopy
import math
import datetime
from pathlib import Path

from astropy.timeseries import TimeSeries
from astropy.time import Time
from astropy import units as u
import spacepy
from spacepy.pycdf import CDF, _Hyperslice
import hermes_core
from hermes_core import log
from hermes_core.util import util
from hermes_core.util.exceptions import warn_user
from hermes_core.util.schema import CDFSchema
from hermes_core.timedata import TimeData

# ================================================================================================
#                                   ABSTRACT HANDLER
# ================================================================================================


<<<<<<< HEAD
def read(filepath):
    """
    A generic file reader.

    Parameters
    ----------
    filepath : `str`
        A fully specificed file path.

    Returns
    -------
    result : TimeData
    """
    # Determine the file type
    file_extension = Path(filepath).suffix

    # Create the appropriate handler object based on file type
    if file_extension == ".cdf":
        handler = CDFHandler()
    elif file_extension == ".nc":
        handler = NetCDFHandler()
    elif file_extension == ".fits":
        handler = FITSHandler()
    else:
        raise ValueError(f"Unsupported file type: {file_extension}")

    # Load data using the handler and return a ScienceData object
    return handler.read(filepath)


def validate(filepath):
    """
    Validate a data file such as a CDF.

    Parameters
    ----------
    filepath : `str`
        A fully specificed file path.

    Returns
    -------
    result
    """
    # Determine the file type
    file_extension = Path(filepath).suffix

    # Create the appropriate validator object based on file type
    if file_extension == ".cdf":
        validator = CDFValidator()
    elif file_extension == ".nc":
        validator = NetCDFValidator()
    elif file_extension == ".fits":
        validator = FITSValidator()
    else:
        raise ValueError(f"Unsupported file type: {file_extension}")

    # Call the validate method of the validator object
    return validator.validate(filepath)


class ScienceDataIOHandler(ABC):
=======
class TimeDataIOHandler(ABC):
>>>>>>> 9a6548bf
    """
    Abstract base class for handling input/output operations of heliophysics data.
    """

    @abstractmethod
    def load_data(self, file_path):
        """
        Load data from a file.

        Parameters
        ----------
        file_path : `str`
            A fully specified file path.

<<<<<<< HEAD
        Returns
        -------
        data : TimeData
            An data container object containing the file data.
=======
        Returns:
            data (TimeData): An instance of TimeData containing the loaded data.
>>>>>>> 9a6548bf
        """
        pass

    @abstractmethod
    def save_data(self, data, file_path):
        """
        Save data to a file.

<<<<<<< HEAD
        Parameters
        ----------
        data : TimeData
            An instance of ScienceData containing the data to be saved.
        file_path : `str`
            The fully specified file path to save into.
=======
        Parameters:
            data (TimeData): An instance of TimeData containing the data to be saved.
            file_path (str): The path to save the data file.
>>>>>>> 9a6548bf
        """
        pass


# ================================================================================================
#                                   CDF HANDLER
# ================================================================================================


class CDFHandler(TimeDataIOHandler):
    """
    A concrete implementation of TimeDataIOHandler for handling heliophysics data in CDF format.

    This class provides methods to load and save heliophysics data from/to a CDF file.
    """

    def __init__(self):
        super().__init__()

        # CDF Schema
        self.schema = CDFSchema()

    def load_data(self, file_path):
        """
        Load heliophysics data from a CDF file.

        Parameters:
            file_path (str): The path to the CDF file.

        Returns:
            data (astropy.TimeSeries): An instance of astropy.TimeSeries containing the loaded data.
        """
        if not Path(file_path).exists():
            raise FileNotFoundError(f"CDF Could not be loaded from path: {file_path}")

        # Create a new TimeSeries
        ts = TimeSeries()

        # Open CDF file with context manager
        with CDF(file_path) as input_file:
            # Add Global Attributes from the CDF file to TimeSeries
            input_global_attrs = {}
            for attr_name in input_file.attrs:
                if len(input_file.attrs[attr_name]) > 1:
                    # gAttr is a List
                    input_global_attrs[attr_name] = input_file.attrs[attr_name][:]
                else:
                    # gAttr is a single value
                    input_global_attrs[attr_name] = input_file.attrs[attr_name][0]
            ts.meta.update(input_global_attrs)

            # First Variable we need to add is time/Epoch
            if "Epoch" in input_file:
                time_data = Time(input_file["Epoch"][:].copy())
                time_attrs = {}
                for attr_name in input_file["Epoch"].attrs:
                    time_attrs[attr_name] = input_file["Epoch"].attrs[attr_name]
                # Create the Time object
                ts["time"] = time_data
                # Create the Metadata
                ts["time"].meta = OrderedDict()
                ts["time"].meta.update(time_attrs)

            # Add Variable Attributtes from the CDF file to TimeSeries
            for var_name in input_file:
                if var_name != "Epoch":  # Since we added this separately
                    var_data = input_file[var_name][:].copy()
                    var_attrs = {}
                    for attr_name in input_file[var_name].attrs:
                        var_attrs[attr_name] = input_file[var_name].attrs[attr_name]
                    # Create the Quantity object
                    ts[var_name] = var_data
                    ts[var_name].unit = var_attrs["UNITS"]
                    # Create the Metadata
                    ts[var_name].meta = OrderedDict()
                    ts[var_name].meta.update(var_attrs)

        # Return the given TimeSeries
        return ts

    def save_data(self, data, file_path):
        """
        Save heliophysics data to a CDF file.

        Parameters:
            data (TimeData): An instance of TimeData containing the data to be saved.
            file_path (str): The path to save the CDF file.

        Returns:
            str: A path to the saved file.
        """

        # Update Default Attributes
        self._update_default_attributes(data)

        # Derive any Global Attributes
        self._derive_attributes(data)

        # Initialize a new CDF
        cdf_filename = f"{data.meta['Logical_file_id']}.cdf"
        output_cdf_filepath = str(Path(file_path) / cdf_filename)
        with CDF(output_cdf_filepath, masterpath="") as cdf_file:
            # Add Global Attriubtes to the CDF File
            self._convert_global_attributes_to_cdf(data, cdf_file)

            # Add zAttributes
            self._convert_variable_attributes_to_cdf(data, cdf_file)
        return output_cdf_filepath

    def _update_default_attributes(self, data):
        # Loop through the default Global Attributes
        for attr_name, attr_value in self.schema.default_global_attrs.items():
            if attr_name not in data.meta:
                data.meta[attr_name] = attr_value

    def _convert_global_attributes_to_cdf(self, data, cdf_file: CDF):
        # Loop though Global Attributes in target_dict
        for attr_name, attr_value in data.meta.items():
            # Make sure the Value is not None
            # We cannot add None Values to the CDF Global Attrs
            if not attr_value:
                warn_user(f"Cannot Add gAttr: {attr_name}. Value was {str(attr_value)} ")
            else:
                # Add the Attribute to the CDF File
                cdf_file.attrs[attr_name] = attr_value

    def _convert_variable_attributes_to_cdf(self, data, cdf_file: CDF):
        # Loop through Variable Attributes in target_dict
        for var_name, var_data in data.__iter__():
            if var_name == "time":
                # Add 'time' in the TimeSeries as 'Epoch' within the CDF
                cdf_file["Epoch"] = var_data.to_datetime()
                # Add the Variable Attributes
                for var_attr_name, var_attr_val in var_data.meta.items():
                    cdf_file["Epoch"].attrs[var_attr_name] = var_attr_val
            else:
                # Add the Variable to the CDF File
                cdf_file[var_name] = var_data.value
                # Add the Variable Attributes
                for var_attr_name, var_attr_val in var_data.meta.items():
                    cdf_file[var_name].attrs[var_attr_name] = var_attr_val

    def _derive_attributes(self, data):
        """Function to derive global attributes"""
        # Loop through Global Attributes
        for attr_name, attr_schema in self.schema.global_attribute_schema.items():
            if attr_schema["derived"]:
                derived_value = self._derive_global_attribute(data, attr_name=attr_name)
                # Only Derive Global Attributes if they have not been manually derived/overridden
                if (attr_name not in data.meta) or (not data.meta[attr_name]):
                    data.meta[attr_name] = derived_value
                else:
                    log.debug(
                        (
                            "Attribute: %s was marked for derivation (to be %s)"
                            "but was already overridden to %s"
                        ),
                        attr_name,
                        derived_value,
                        data.meta[attr_name],
                    )
        # Loop through Variable Attributes
        for name in data.columns:
            self._derive_variable_attributes(data, var_name=name)

    def _derive_variable_attributes(self, data, var_name):
        var_data = data[var_name]

        # Derive Time-Specific Attributes
        if var_name == "time":
            self._derive_time_attributes(data)

        # Check the Attributes that can be derived
        if "DEPEND_0" not in var_data.meta:
            var_data.meta["DEPEND_0"] = self._get_depend(data)
        if "FIELDNAM" not in var_data.meta:
            var_data.meta["FIELDNAM"] = self._get_fieldnam(data, var_name)
        if "FILLVAL" not in var_data.meta:
            var_data.meta["FILLVAL"] = self._get_fillval(data, var_name)
        if "FORMAT" not in var_data.meta:
            var_data.meta["FORMAT"] = self._get_format(data, var_name)
        if "SI_CONVERSION" not in var_data.meta:
            var_data.meta["SI_CONVERSION"] = self._get_si_conversion(data, var_name)
        if "UNITS" not in var_data.meta:
            var_data.meta["UNITS"] = self._get_units(data, var_name)
        if "VALIDMIN" not in var_data.meta:
            var_data.meta["VALIDMIN"] = self._get_validmin(data, var_name)
        if "VALIDMAX" not in var_data.meta:
            var_data.meta["VALIDMAX"] = self._get_validmax(data, var_name)

    def _derive_time_attributes(self, data):
        var_data = data.time

        # Check the Attributes that can be derived
        if "REFERENCE_POSITION" not in var_data.meta:
            var_data.meta["REFERENCE_POSITION"] = self._get_reference_position(data)
        if "RESOLUTION" not in var_data.meta:
            var_data.meta["RESOLUTION"] = self._get_resolution(data)
        if "TIME_BASE" not in var_data.meta:
            var_data.meta["TIME_BASE"] = self._get_time_base(data)
        if "TIME_SCALE" not in var_data.meta:
            var_data.meta["TIME_SCALE"] = self._get_time_scale(data)
        if "UNITS" not in var_data.meta:
            var_data.meta["UNITS"] = self._get_time_units(data)

    def _derive_global_attribute(self, data, attr_name):
        """
        Function to Derive Global Metadata Attributes
        """
        # SWITCH on the Derivation attr_name
        if attr_name == "Generation_date":
            return self._get_generation_date(data)
        elif attr_name == "Start_time":
            return self._get_start_time(data)
        elif attr_name == "Data_type":
            return self._get_data_type(data)
        elif attr_name == "Logical_file_id":
            return self._get_logical_file_id(data)
        elif attr_name == "Logical_source":
            return self._get_logical_source(data)
        elif attr_name == "Logical_source_description":
            return self._get_logical_source_description(data)
        else:
            raise ValueError(f"Derivation for Attribute ({attr_name}) Not Recognized")

    def _get_depend(self, data):
        return "Epoch"

    def _get_fieldnam(self, data, var_name):
        if var_name != "time":
            return deepcopy(var_name)
        else:
            return "Epoch"

    def _get_fillval(self, data, var_name):
        # Get the Variable Data
        var_data = data[var_name]
        if var_name == "time":
            # Guess the spacepy.pycdf.const CDF Data Type
            (guess_dims, guess_types, guess_elements) = _Hyperslice.types(var_data.to_datetime())
            # Get the FILLVAL for the gussed data type
            fillval = self._fillval_helper(data, cdf_type=guess_types[0])
            # guess_types[0] == spacepy.pycdf.const.CDF_TIME_TT2000.value:
            return spacepy.pycdf.lib.v_tt2000_to_datetime(fillval)
        else:
            # Guess the spacepy.pycdf.const CDF Data Type
            (guess_dims, guess_types, guess_elements) = _Hyperslice.types(var_data.value)
            # Get the FILLVAL for the gussed data type
            fillval = self._fillval_helper(data, cdf_type=guess_types[0])
            return fillval

    def _fillval_helper(self, data, cdf_type):
        # Fill value, indexed by the CDF type (numeric)
        fillvals = {}
        # Integers
        for i in (1, 2, 4, 8):
            fillvals[getattr(spacepy.pycdf.const, "CDF_INT{}".format(i)).value] = -(
                2 ** (8 * i - 1)
            )
            if i == 8:
                continue
            fillvals[getattr(spacepy.pycdf.const, "CDF_UINT{}".format(i)).value] = 2 ** (8 * i) - 1
        fillvals[spacepy.pycdf.const.CDF_EPOCH16.value] = (-1e31, -1e31)
        fillvals[spacepy.pycdf.const.CDF_REAL8.value] = -1e31
        fillvals[spacepy.pycdf.const.CDF_REAL4.value] = -1e31
        fillvals[spacepy.pycdf.const.CDF_CHAR.value] = " "
        fillvals[spacepy.pycdf.const.CDF_UCHAR.value] = " "
        # Equivalent pairs
        for cdf_t, equiv in (
            (spacepy.pycdf.const.CDF_TIME_TT2000, spacepy.pycdf.const.CDF_INT8),
            (spacepy.pycdf.const.CDF_EPOCH, spacepy.pycdf.const.CDF_REAL8),
            (spacepy.pycdf.const.CDF_BYTE, spacepy.pycdf.const.CDF_INT1),
            (spacepy.pycdf.const.CDF_FLOAT, spacepy.pycdf.const.CDF_REAL4),
            (spacepy.pycdf.const.CDF_DOUBLE, spacepy.pycdf.const.CDF_REAL8),
        ):
            fillvals[cdf_t.value] = fillvals[equiv.value]
        value = fillvals[cdf_type]
        return value

    def _get_format(self, data, var_name):
        # Get the Variable Data
        var_data = data[var_name]
        if var_name == "time":
            # Guess the spacepy.pycdf.const CDF Data Type
            (guess_dims, guess_types, guess_elements) = _Hyperslice.types(var_data.to_datetime())
            return self._format_helper(data, var_name, guess_types[0])
        else:
            # Guess the spacepy.pycdf.const CDF Data Type
            (guess_dims, guess_types, guess_elements) = _Hyperslice.types(var_data.value)
            return self._format_helper(data, var_name, guess_types[0])

    def _format_helper(self, data, var_name, cdftype):
        minn = "VALIDMIN"
        maxx = "VALIDMAX"
        # Get the Variable Data
        var_data = data[var_name]

        if cdftype in (
            spacepy.pycdf.const.CDF_INT1.value,
            spacepy.pycdf.const.CDF_INT2.value,
            spacepy.pycdf.const.CDF_INT4.value,
            spacepy.pycdf.const.CDF_INT8.value,
            spacepy.pycdf.const.CDF_UINT1.value,
            spacepy.pycdf.const.CDF_UINT2.value,
            spacepy.pycdf.const.CDF_UINT4.value,
            spacepy.pycdf.const.CDF_BYTE.value,
        ):
            if minn in var_data.meta:  # Just use validmin or scalemin
                minval = var_data.meta[minn]
            elif cdftype in (
                spacepy.pycdf.const.CDF_UINT1.value,
                spacepy.pycdf.const.CDF_UINT2.value,
                spacepy.pycdf.const.CDF_UINT4.value,
            ):  # unsigned, easy
                minval = 0
            elif cdftype == spacepy.pycdf.const.CDF_BYTE.value:
                minval = -(2**7)
            else:  # Signed, harder
                size = next(
                    (
                        i
                        for i in (1, 2, 4, 8)
                        if getattr(spacepy.pycdf.const, "CDF_INT{}".format(i)).value == cdftype
                    )
                )
                minval = -(2 ** (8 * size - 1))
            if maxx in var_data.meta:  # Just use max
                maxval = var_data.meta[maxx]
            elif cdftype == spacepy.pycdf.const.CDF_BYTE.value:
                maxval = 2**7 - 1
            else:
                size = next(
                    (
                        8 * i
                        for i in (1, 2, 4)
                        if getattr(spacepy.pycdf.const, "CDF_UINT{}".format(i)).value == cdftype
                    ),
                    None,
                )
                if size is None:
                    size = (
                        next(
                            (
                                8 * i
                                for i in (1, 2, 4, 8)
                                if getattr(spacepy.pycdf.const, "CDF_INT{}".format(i)).value
                                == cdftype
                            )
                        )
                        - 1
                    )
                maxval = 2**size - 1
            # Two tricks:
            # -Truncate and add 1 rather than ceil so get
            # powers of 10 (log10(10) = 1 but needs two digits)
            # -Make sure not taking log of zero
            if minval < 0:  # Need an extra space for the negative sign
                fmt = "I{}".format(int(math.log10(max(abs(maxval), abs(minval), 1))) + 2)
            else:
                fmt = "I{}".format(int(math.log10(maxval) if maxval != 0 else 1) + 1)
        elif cdftype == spacepy.pycdf.const.CDF_TIME_TT2000.value:
            fmt = "A{}".format(len("9999-12-31T23:59:59.999999999"))
        elif cdftype == spacepy.pycdf.const.CDF_EPOCH16.value:
            fmt = "A{}".format(len("31-Dec-9999 23:59:59.999.999.000.000"))
        elif cdftype == spacepy.pycdf.const.CDF_EPOCH.value:
            fmt = "A{}".format(len("31-Dec-9999 23:59:59.999"))
        elif cdftype in (
            spacepy.pycdf.const.CDF_REAL8.value,
            spacepy.pycdf.const.CDF_REAL4.value,
            spacepy.pycdf.const.CDF_FLOAT.value,
            spacepy.pycdf.const.CDF_DOUBLE.value,
        ):
            if "VALIDMIN" in var_data.meta and "VALIDMAX" in var_data.meta:
                range = var_data.meta["VALIDMAX"] - var_data.meta["VALIDMIN"]
            # If not, just use nothing.
            else:
                range = None
            # Find how many spaces we need for the 'integer' part of the number
            # (Use maxx-minn for this...effectively uses VALIDMIN/MAX for most
            # cases.)
            if range and (minn in var_data.meta and maxx in var_data.meta):
                if len(str(int(var_data.meta[maxx]))) >= len(str(int(var_data.meta[minn]))):
                    ln = str(int(var_data.meta[maxx]))
                else:
                    ln = str(int(var_data.meta[minn]))
            if range and ln and range < 0:  # Cover all our bases:
                range = None
            # Switch on Range
            if range and ln and range <= 11:  # If range <= 11, we want 2 decimal places:
                # Need extra for '.', and 3 decimal places (4 extra)
                fmt = "F{}.3".format(len([i for i in ln]) + 4)
            elif range and ln and 11 < range <= 101:
                # Need extra for '.' (1 extra)
                fmt = "F{}.2".format(len([i for i in ln]) + 3)
            elif range and ln and 101 < range <= 1000:
                # Need extra for '.' (1 extra)
                fmt = "F{}.1".format(len([i for i in ln]) + 2)
            else:
                # No range, must not be populated, copied from REAL4/8(s) above
                # OR we don't care because it's a 'big' number:
                fmt = "G10.2E3"
        elif cdftype in (spacepy.pycdf.const.CDF_CHAR.value, spacepy.pycdf.const.CDF_UCHAR.value):
            fmt = "A{}".format(len(var_data.value))
        else:
            raise ValueError(
                "Couldn't find FORMAT for {} of type {}".format(
                    var_name, spacepy.pycdf.lib.cdftypenames.get(cdftype, "UNKNOWN")
                )
            )
        return fmt

    def _get_reference_position(self, data):
        # Get the Variable Data
        var_data = data.time
        # Guess the spacepy.pycdf.const CDF Data Type
        (guess_dims, guess_types, guess_elements) = _Hyperslice.types(var_data.to_datetime())
        if guess_types[0] == spacepy.pycdf.const.CDF_TIME_TT2000.value:
            return "rotating Earth geoid"
        else:
            raise TypeError(f"Reference Position for Time type ({guess_types[0]}) not found.")

    def _get_resolution(self, data):
        # Get the Variable Data
        var_data = data.time
        times = len(var_data)
        if times < 2:
            raise ValueError(f"Can not derive Time Resolution, need 2 samples, found {times}.")
        # Calculate the Timedelta between two datetimes
        times = var_data.to_datetime()
        delta = times[1] - times[0]
        # Get the number of second between samples.
        delta_seconds = delta.total_seconds()
        return f"{delta_seconds}s"

    def _get_si_conversion(self, data, var_name):
        # Get the Variable Data
        var_data = data[var_name]
        if var_name == "time":
            time_unit_str = self._get_time_units(data)
            time_unit = u.s
            if time_unit_str == "ms":
                time_unit = u.ms
            if time_unit_str == "ns":
                time_unit = u.ns
            if time_unit_str == "ps":
                time_unit = u.ns
            conversion_rate = time_unit.to(u.s)
            si_conversion = f"{conversion_rate:e}>{u.s}"
        else:
            conversion_rate = var_data.unit.to(var_data.si.unit)
            si_conversion = f"{conversion_rate:e}>{var_data.si.unit}"
        return si_conversion

    def _get_time_base(self, data):
        # Get the Variable Data
        var_data = data.time
        # Guess the spacepy.pycdf.const CDF Data Type
        (guess_dims, guess_types, guess_elements) = _Hyperslice.types(var_data.to_datetime())
        if guess_types[0] == spacepy.pycdf.const.CDF_TIME_TT2000.value:
            return "J2000"
        else:
            raise TypeError(f"Time Base for Time type ({guess_types[0]}) not found.")

    def _get_time_scale(self, data):
        # Get the Variable Data
        var_data = data.time
        # Guess the spacepy.pycdf.const CDF Data Type
        (guess_dims, guess_types, guess_elements) = _Hyperslice.types(var_data.to_datetime())
        if guess_types[0] == spacepy.pycdf.const.CDF_TIME_TT2000.value:
            return "Terrestrial Time (TT)"
        else:
            raise TypeError(f"Time Scale for Time type ({guess_types[0]}) not found.")

    def _get_time_units(self, data):
        # Get the Variable Data
        var_data = data.time
        # Guess the spacepy.pycdf.const CDF Data Type
        (guess_dims, guess_types, guess_elements) = _Hyperslice.types(var_data.to_datetime())
        if guess_types[0] == spacepy.pycdf.const.CDF_EPOCH.value:
            return "ms"
        if guess_types[0] == spacepy.pycdf.const.CDF_TIME_TT2000.value:
            return "ns"
        if guess_types[0] == spacepy.pycdf.const.CDF_EPOCH16.value:
            return "ps"
        else:
            raise TypeError(f"Time Units for Time type ({guess_types[0]}) not found.")

    def _get_units(self, data, var_name):
        # Get the Variable Data
        var_data = data[var_name]
        unit = ""
        # Get the Unit from the TimeSeries Quantity if it exists
        if hasattr(var_data, "unit"):
            unit = var_data.unit.name
        return unit

    def _get_validmin(self, data, var_name):
        # Get the Variable Data
        var_data = data[var_name]
        if var_name == "time":
            # Guess the spacepy.pycdf.const CDF Data Type
            (guess_dims, guess_types, guess_elements) = _Hyperslice.types(var_data.to_datetime())
            # Get the Min Value
            minval, maxval = spacepy.pycdf.lib.get_minmax(guess_types[0])
            return minval + datetime.timedelta(seconds=1)
        else:
            # Guess the spacepy.pycdf.const CDF Data Type
            (guess_dims, guess_types, guess_elements) = _Hyperslice.types(var_data.value)
            # Get the Min Value
            minval, maxval = spacepy.pycdf.lib.get_minmax(guess_types[0])
            return minval

    def _get_validmax(self, data, var_name):
        # Get the Variable Data
        var_data = data[var_name]
        if var_name == "time":
            # Guess the spacepy.pycdf.const CDF Data Type
            (guess_dims, guess_types, guess_elements) = _Hyperslice.types(var_data.to_datetime())
            # Get the Max Value
            minval, maxval = spacepy.pycdf.lib.get_minmax(guess_types[0])
            return maxval - datetime.timedelta(seconds=1)
        else:
            # Guess the spacepy.pycdf.const CDF Data Type
            (guess_dims, guess_types, guess_elements) = _Hyperslice.types(var_data.value)
            # Get the Max Value
            minval, maxval = spacepy.pycdf.lib.get_minmax(guess_types[0])
            return maxval

    def _get_logical_file_id(self, data):
        """
        Function to get the `Logical_file_id` required global attribute.

        The attribute stores the name of the CDF File without the file
        extension (e.g. '.cdf'). This attribute is requires to avoid
        loss of the originial source in case of renaming.
        """
        attr_name = "Logical_file_id"
        if (attr_name not in data.meta) or (not data.meta[attr_name]):
            # Get Parts
            instrument_id = self._get_instrument_id(data)
            start_time = self._get_start_time(data)
            data_level = self._get_data_level(data)
            version = self._get_version(data)
            mode = self._get_instrument_mode(data)

            # Build Derivation
            science_filename = util.create_science_filename(
                instrument=instrument_id,
                time=start_time,
                level=data_level,
                version=version,
                mode=mode,
            )
            science_filename = science_filename.rstrip(util.FILENAME_EXTENSION)
        else:
            science_filename = data.meta[attr_name]
        return science_filename

    def _get_logical_source(self, data):
        """
        Function to get the `Logical_source` required global attribute.

        This attribute determines the file naming convention in the SKT Editor
        and is used by CDA Web.
        """
        attr_name = "Logical_source"
        if (attr_name not in data.meta) or (not data.meta[attr_name]):
            # Get Parts
            spacecraft_id = self._get_spacecraft_id(data)
            instrument_id = self._get_instrument_id(data)
            data_type = self._get_data_type(data)
            data_type_short_name, _ = data_type.split(">")

            # Build Derivation
            logical_source = f"{spacecraft_id}_{instrument_id}_{data_type_short_name}"
        else:
            logical_source = data.meta[attr_name]
        return logical_source

    def _get_logical_source_description(self, data):
        """
        Function to get the `Logical_source_description` required global attribute.

        This attribute writes out the full words associated with the encryped
        `Logical_source`  attribute.
        """
        attr_name = "Logical_source_description"
        if (attr_name not in data.meta) or (not data.meta[attr_name]):
            # Get Parts
            spacecraft_long_name = self._get_spacecraft_long_name(data)
            instrument_long_name = self._get_instrument_long_name(data)
            data_type = self._get_data_type(data)
            _, data_type_long_name = data_type.split(">")
            logical_source_description = (
                f"{spacecraft_long_name} {instrument_long_name} {data_type_long_name}"
            )
        else:
            logical_source_description = data.meta[attr_name]
        return logical_source_description

    def _get_data_type(self, data):
        """
        Function to get the `Data_type` required global attribute.

        This attribute is used by the CDF Writing software to create the filename.
        It is a combination of the following components:
            - mode
            - data_level
            - optional_data_product_descriptor
        """
        attr_name = "Data_type"
        if (attr_name not in data.meta) or (not data.meta[attr_name]):
            short_parts = []
            long_parts = []

            # Get `mode`
            mode_short_name = self._get_instrument_mode(data)
            mode_long_name = self._get_instrument_mode(data)
            if bool(mode_short_name and mode_long_name):
                short_parts.append(mode_short_name)
                long_parts.append(mode_long_name)

            # Get `data level`
            data_level_short_name = self._get_data_level(data)
            data_level_long_name = self._get_data_level_long_name(data)
            if bool(data_level_short_name and data_level_long_name):
                short_parts.append(data_level_short_name)
                long_parts.append(data_level_long_name)

            # Get `data product descriptor`
            odpd_short_name = self._get_data_product_descriptor(data)
            odpd_long_name = self._get_data_product_descriptor(data)
            if bool(odpd_short_name and odpd_long_name):
                short_parts.append(odpd_short_name)
                long_parts.append(odpd_long_name)

            # Build Derivation
            data_type = "_".join(short_parts) + ">" + " ".join(long_parts)
        else:
            data_type = data.meta[attr_name]
        return data_type

    def _get_spacecraft_id(self, data):
        """Function to get Spacecraft ID from Source_name Global Attribute"""
        attr_name = "Source_name"
        if (attr_name not in data.meta) or (not data.meta[attr_name]):
            # Get Module Default
            sc_id = hermes_core.MISSION_NAME
        else:
            sc_id = data.meta["Source_name"]
            # Formatting
            if ">" in sc_id:
                short_name, _ = sc_id.split(">")
                sc_id = short_name.lower()  # Makse sure its all lowercase
        return sc_id

    def _get_spacecraft_long_name(self, data):
        """Function to get Spacecraft ID from Source_name Global Attribute"""
        attr_name = "Source_name"
        if (attr_name not in data.meta) or (not data.meta[attr_name]):
            # Get Module Default
            sc_id = hermes_core.MISSION_NAME
        else:
            sc_id = data.meta["Source_name"]
            # Formatting
            if ">" in sc_id:
                _, long_name = sc_id.split(">")
                sc_id = long_name
        return sc_id

    def _get_instrument_id(self, data):
        """
        Function to get Instrument ID from Descriptor Global Attribute

        Instrument of investigation identifier shortened to three
        letter acronym.
        """
        attr_name = "Descriptor"
        if (attr_name not in data.meta) or (not data.meta[attr_name]):
            instr_id = None
        else:
            instr_id = data.meta["Descriptor"]
            # Formatting
            if ">" in instr_id:
                short_name, _ = instr_id.split(">")
                instr_id = short_name.lower()  # Makse sure its all lowercase
        return instr_id

    def _get_instrument_long_name(self, data):
        """
        Function to get Instrument ID from Descriptor Global Attribute

        Instrument of investigation identifier shortened to three
        letter acronym.
        """
        attr_name = "Descriptor"
        if (attr_name not in data.meta) or (not data.meta[attr_name]):
            instr_id = None
        else:
            instr_id = data.meta["Descriptor"]
            # Formatting
            if ">" in instr_id:
                _, long_name = instr_id.split(">")
                instr_id = long_name
        return instr_id

    def _get_data_level(self, data):
        """
        Function to get Data Level of CDF data

        The level to which the data product has been processed.
        """
        attr_name = "Data_level"
        if (attr_name not in data.meta) or (not data.meta[attr_name]):
            data_level = None
        else:
            data_level = data.meta["Data_level"]
            # Formatting
            if ">" in data_level:
                short_name, _ = data_level.split(">")
                data_level = short_name.lower()  # Makse sure its all lowercase
        return data_level

    def _get_data_level_long_name(self, data):
        """
        Function to get Data Level of CDF data

        The level to which the data product has been processed.
        """
        attr_name = "Data_level"
        if (attr_name not in data.meta) or (not data.meta[attr_name]):
            data_level = None
        else:
            data_level = data.meta["Data_level"]
            # Formatting
            if ">" in data_level:
                _, long_name = data_level.split(">")
                data_level = long_name
        return data_level

    def _get_data_product_descriptor(self, data):
        """
        Function to get the (Optional) Data Product Descriptor.

        This is an optional field that may not be needed for all products. Where it is used,
        identifier shouls be short (3-8 charachters) descriptors that are helpful to end users.
        If a descriptor contains multiple components, underscores are used top separate
        hose components.
        """
        attr_name = "Data_product_descriptor"
        if (attr_name not in data.meta) or (not data.meta[attr_name]):
            odpd = ""
        else:
            odpd = data.meta["Data_product_descriptor"]
        return odpd

    def _get_generation_date(self, data):
        """
        Function to get the date that the CDF was generated.
        """
        return datetime.datetime.now()

    def _get_start_time(self, data):
        """
        Function to get the start time of the data contained in the CDF
        given in format `YYYYMMDD_hhmmss`
        """
        gattr_name = "Start_time"
        vattr_name = "time"
        if (gattr_name in data.meta) and (data.meta[gattr_name]):
            start_time = data.meta[gattr_name]
        elif vattr_name not in data.columns:
            start_time = None
        else:
            # Get the Start Time from the TimeSeries
            start_time = data["time"].to_datetime()[0]
        return start_time

    def _get_version(self, data):
        """
        Function to get the 3-part version number of the data product.
        """
        attr_name = "Data_version"
        if (attr_name not in data.meta) or (not data.meta[attr_name]):
            version = None
        else:
            version_str = data.meta["Data_version"].lower()
            if "v" in version_str:
                _, version = version_str.split("v")
            else:
                version = version_str
        return version

    def _get_instrument_mode(self, data):
        """Function to get the mode attribute (TBS)"""
        attr_name = "Instrument_mode"
        if (attr_name not in data.meta) or (not data.meta[attr_name]):
            instr_mode = ""
        else:
            instr_mode = data.meta["Instrument_mode"]
        return instr_mode.lower()  # Makse sure its all lowercase


# ================================================================================================
#                                   NET CDF HANDLER
# ================================================================================================


class NetCDFHandler(TimeDataIOHandler):
    """
    A concrete implementation of TimeDataIOHandler for handling heliophysics data in NetCDF format.

    This class provides methods to load and save heliophysics data from/to a NetCDF file.
    """

    def load_data(self, file_path):
        """
        Load heliophysics data from a NetCDF file.

        Parameters:
            file_path (str): The path to the NetCDF file.

        Returns:
            data (astropy.TimeSeries): An instance of astropy.TimeSeries containing the loaded data.
        """
        pass

    def save_data(self, data, file_path):
        """
        Save heliophysics data to a NetCDF file.

        Parameters:
            data (TimeData): An instance of TimeData containing the data to be saved.
            file_path (str): The path to save the NetCDF file.
        """
        pass


class FITSHandler(TimeDataIOHandler):
    """
    A concrete implementation of TimeDataIOHandler for handling heliophysics data in FITS format.

    This class provides methods to load and save heliophysics data from/to a FITS file.
    """

    def load_data(self, file_path):
        """
        Load heliophysics data from a FITS file.

        Parameters:
            file_path (str): The path to the FITS file.

        Returns:
            data (astropy.TimeSeries): An instance of astropy.astropy.TimeSeries containing the loaded data.
        """
        pass

    def save_data(self, data, file_path):
        """
        Save heliophysics data to a FITS file.

        Parameters:
            data (TimeData): An instance of TimeData containing the data to be saved.
            file_path (str): The path to save the FITS file.
        """
        pass<|MERGE_RESOLUTION|>--- conflicted
+++ resolved
@@ -23,71 +23,7 @@
 # ================================================================================================
 
 
-<<<<<<< HEAD
-def read(filepath):
-    """
-    A generic file reader.
-
-    Parameters
-    ----------
-    filepath : `str`
-        A fully specificed file path.
-
-    Returns
-    -------
-    result : TimeData
-    """
-    # Determine the file type
-    file_extension = Path(filepath).suffix
-
-    # Create the appropriate handler object based on file type
-    if file_extension == ".cdf":
-        handler = CDFHandler()
-    elif file_extension == ".nc":
-        handler = NetCDFHandler()
-    elif file_extension == ".fits":
-        handler = FITSHandler()
-    else:
-        raise ValueError(f"Unsupported file type: {file_extension}")
-
-    # Load data using the handler and return a ScienceData object
-    return handler.read(filepath)
-
-
-def validate(filepath):
-    """
-    Validate a data file such as a CDF.
-
-    Parameters
-    ----------
-    filepath : `str`
-        A fully specificed file path.
-
-    Returns
-    -------
-    result
-    """
-    # Determine the file type
-    file_extension = Path(filepath).suffix
-
-    # Create the appropriate validator object based on file type
-    if file_extension == ".cdf":
-        validator = CDFValidator()
-    elif file_extension == ".nc":
-        validator = NetCDFValidator()
-    elif file_extension == ".fits":
-        validator = FITSValidator()
-    else:
-        raise ValueError(f"Unsupported file type: {file_extension}")
-
-    # Call the validate method of the validator object
-    return validator.validate(filepath)
-
-
-class ScienceDataIOHandler(ABC):
-=======
 class TimeDataIOHandler(ABC):
->>>>>>> 9a6548bf
     """
     Abstract base class for handling input/output operations of heliophysics data.
     """
@@ -102,15 +38,10 @@
         file_path : `str`
             A fully specified file path.
 
-<<<<<<< HEAD
         Returns
         -------
         data : TimeData
             An data container object containing the file data.
-=======
-        Returns:
-            data (TimeData): An instance of TimeData containing the loaded data.
->>>>>>> 9a6548bf
         """
         pass
 
@@ -119,18 +50,12 @@
         """
         Save data to a file.
 
-<<<<<<< HEAD
         Parameters
         ----------
         data : TimeData
             An instance of ScienceData containing the data to be saved.
         file_path : `str`
             The fully specified file path to save into.
-=======
-        Parameters:
-            data (TimeData): An instance of TimeData containing the data to be saved.
-            file_path (str): The path to save the data file.
->>>>>>> 9a6548bf
         """
         pass
 
