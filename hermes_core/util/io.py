from abc import ABC, abstractmethod
from pathlib import Path
from typing import Tuple
from collections import OrderedDict
from datetime import datetime
from astropy.timeseries import TimeSeries
from astropy.time import Time
from astropy.nddata import NDData
from astropy.wcs import WCS
import astropy.units as u
from ndcube import NDCollection
from ndcube import NDCube
from hermes_core.util.exceptions import warn_user
from hermes_core.util.schema import HermesDataSchema

__all__ = ["CDFHandler"]

# ================================================================================================
#                                   ABSTRACT HANDLER
# ================================================================================================


class HermesDataIOHandler(ABC):
    """
    Abstract base class for handling input/output operations of heliophysics data.
    """

    @abstractmethod
    def load_data(self, file_path: str) -> Tuple[TimeSeries, dict]:
        """
        Load data from a file.

        Parameters
        ----------
        file_path : `str`
            A fully specified file path.

        Returns
        -------
        data : `~astropy.time.TimeSeries`
            An instance of `TimeSeries` containing the loaded data.
        support : `dict[astropy.nddata.NDData]`
            Non-record-varying data contained in the file
        """
        pass

    @abstractmethod
    def save_data(self, data, file_path: str):
        """
        Save data to a file.

        Parameters
        ----------
        data : `hermes_core.timedata.HermesData`
            An instance of `HermesData` containing the data to be saved.
        file_path : `str`
            The fully specified file path to save into.
        """
        pass


# ================================================================================================
#                                   CDF HANDLER
# ================================================================================================


class CDFHandler(HermesDataIOHandler):
    """
    A concrete implementation of HermesDataIOHandler for handling heliophysics data in CDF format.

    This class provides methods to load and save heliophysics data from/to a CDF file.
    """

    def __init__(self):
        super().__init__()

        # CDF Schema
        self.schema = HermesDataSchema()

    def load_data(self, file_path: str) -> Tuple[TimeSeries, dict]:
        """
        Load heliophysics data from a CDF file.

        Parameters
        ----------
        file_path : `str`
            The path to the CDF file.

        Returns
        -------
        data : `~astropy.time.TimeSeries`
            An instance of `TimeSeries` containing the loaded data.
        support : `dict[astropy.nddata.NDData]`
            Non-record-varying data contained in the file
        """
        from spacepy.pycdf import CDF

        if not Path(file_path).exists():
            raise FileNotFoundError(f"CDF Could not be loaded from path: {file_path}")

        # Create a new TimeSeries
        ts = TimeSeries()
        # Create a Data Structure for Non-record Varying Data
        support = {}
        # Intermediate Type
        spectra = []

        # Open CDF file with context manager
        with CDF(file_path) as input_file:
            # Add Global Attributes from the CDF file to TimeSeries
            input_global_attrs = {}
            for attr_name in input_file.attrs:
                if len(input_file.attrs[attr_name]) == 0:
                    # gAttr is not set
                    input_global_attrs[attr_name] = ""
                elif len(input_file.attrs[attr_name]) > 1:
                    # gAttr is a List
                    input_global_attrs[attr_name] = input_file.attrs[attr_name][:]
                else:
                    # gAttr is a single value
                    input_global_attrs[attr_name] = input_file.attrs[attr_name][0]
            ts.meta.update(input_global_attrs)

            # First Variable we need to add is time/Epoch
            if "Epoch" in input_file:
                time_data = Time(input_file["Epoch"][:].copy())
                time_attrs = self._load_metadata_attributes(input_file["Epoch"])
                # Create the Time object
                ts["time"] = time_data
                # Create the Metadata
                ts["time"].meta = OrderedDict()
                ts["time"].meta.update(time_attrs)

            # Get all the Keys for Measurement Variable Data
            # These are Keys where the underlying object is a `dict` that contains
            # additional data, and is not the `EPOCH` variable
            variable_keys = filter(lambda key: key != "Epoch", list(input_file.keys()))
            # Add Variable Attributtes from the CDF file to TimeSeries
            for var_name in variable_keys:
                # Extract the Variable's Metadata
                var_attrs = self._load_metadata_attributes(input_file[var_name])

                # Extract the Variable's Data
                var_data = input_file[var_name][...]
                if input_file[var_name].rv():
                    # See if it is record-varying data with Units
                    if "UNITS" in var_attrs and len(var_data) == len(ts["time"]):
                        # Check if the variable is multi-dimensional
                        if len(var_data.shape) > 1:
                            try:
                                # Create an NDCube Object for the data
                                self._load_spectra_variable(
                                    spectra, var_name, var_data, var_attrs, ts.time
                                )
                            except ValueError:
                                warn_user(
                                    f"Cannot create NDCube for Spectra {var_name} with UNITS {var_attrs['UNITS']}. Creating Quantity with UNITS 'dimensionless_unscaled'."
                                )
                                # Swap Units
                                var_attrs["UNITS_DESC"] = var_attrs["UNITS"]
                                var_attrs[
                                    "UNITS"
                                ] = u.dimensionless_unscaled.to_string()
                                self._load_spectra_variable(
                                    spectra, var_name, var_data, var_attrs, ts.time
                                )
                        else:
                            # Load as Record-Varying `data`
                            try:
                                self._load_timeseries_variable(
                                    ts, var_name, var_data, var_attrs
                                )
                            except ValueError:
                                warn_user(
                                    f"Cannot create Quantity for Variable {var_name} with UNITS {var_attrs['UNITS']}. Creating Quantity with UNITS 'dimensionless_unscaled'."
                                )
                                # Swap Units
                                var_attrs["UNITS_DESC"] = var_attrs["UNITS"]
                                var_attrs[
                                    "UNITS"
                                ] = u.dimensionless_unscaled.to_string()
                                self._load_timeseries_variable(
                                    ts, var_name, var_data, var_attrs
                                )
                    else:
                        # Load as `support`
                        self._load_support_variable(
                            support, var_name, var_data, var_attrs
                        )
                else:
                    # Load Non-Record-Varying Data as `support`
                    self._load_support_variable(support, var_name, var_data, var_attrs)

        # Create a NDCollection
        if len(spectra) > 0:
            # Implement assertion that all spectra are aligned along time-varying dimension
            aligned_axes = tuple(0 for _ in spectra)
            spectra = NDCollection(spectra, aligned_axes=aligned_axes)
        else:
            spectra = NDCollection(spectra)

        # Return the given TimeSeries, NRV Data
        return ts, support, spectra

<<<<<<< HEAD
    def _load_timeseries_variable(self, ts, var_name, var_data, var_attrs):
=======
    def _load_metadata_attributes(self, var_data):
        var_attrs = {}
        for attr_name in var_data.attrs:
            if isinstance(var_data.attrs[attr_name], datetime):
                # Metadata Attribute is a Datetime - we want to convert to Astropy Time
                var_attrs[attr_name] = Time(var_data.attrs[attr_name])
            else:
                # Metadata Attribute loaded without modifications
                var_attrs[attr_name] = var_data.attrs[attr_name]
        return var_attrs

    def _load_data_variable(self, ts, var_name, var_data, var_attrs):
>>>>>>> 6ef8e073
        # Create the Quantity object
        var_data = u.Quantity(value=var_data, unit=var_attrs["UNITS"], copy=False)
        ts[var_name] = var_data
        # Create the Metadata
        ts[var_name].meta = OrderedDict()
        ts[var_name].meta.update(var_attrs)

    def _load_support_variable(self, support, var_name, var_data, var_attrs):
        # Create a NDData entry for the variable
        support[var_name] = NDData(data=var_data, meta=var_attrs)

    def _get_tensor_attribute(
        self, var_attrs, naxis, attribute_name, default_attribute
    ):
        """
        Function to get the `attribute_name` for each dimension of a multi-dimensional variable.

        For example if we have variable 'des_dist_brst' and we want to get the `.cunit` member
        for the WCS corresponding to the 'CUNIT' Keyword Attribute:
        - 'CUNIT1': 'eV'    (DEPEND_3: 'mms1_des_energy_brst')
        - 'CUNIT2': 'deg'   (DEPEND_2: 'mms1_des_theta_brst')
        - 'CUNIT3': 'deg'   (DEPEND_1: 'mms1_des_phi_brst' )
        - 'CUNIT4': 'ns'    (DEPEND_0: 'Epoch')

        We want to return a list of these units:
        ['eV', 'deg', 'deg', 'ns']
        """
        # Get `attribute_name` for each of the dimensions
        attr_values = []
        for dimension_i in range(naxis):
            dimension_attr_name = (
                f"{attribute_name}{dimension_i+1}"  # KeynameName Indexed 1-4 vs 0-3
            )
            if dimension_attr_name in var_attrs:
                attr_values.append(var_attrs[dimension_attr_name])
            else:
                attr_values.append(default_attribute)

        return attr_values

    def _get_world_coords(self, var_data, var_attrs, time):
        # Define WCS transformations in an astropy WCS object.

        # Get the N in var_attrs:
        if "WCSAXES" in var_attrs:
            # NOTE We have to cast this to an INT because spacepy does not let us directly set a
            # zAttr type when writing a variable attribute to a CDF. It tries to guess the type
            # of the attribute based on they type of the data.
            naxis = int(var_attrs["WCSAXES"])
        else:
            naxis = len(var_data.shape)
        wcs = WCS(naxis=naxis)

        for keyword, prop, default in self.schema.wcs_keyword_to_astropy_property:
            prop_value = self._get_tensor_attribute(
                var_attrs=var_attrs,
                naxis=naxis,
                attribute_name=keyword,
                default_attribute=default,
            )
            setattr(wcs.wcs, prop, prop_value)

        # wcs.wcs.ctype = 'WAVE', 'HPLT-TAN', 'HPLN-TAN'
        # wcs.wcs.cunit = 'keV', 'deg', 'deg'
        # wcs.wcs.cdelt = 0, 0, 0
        # wcs.wcs.crpix = 0, 0, 01
        # wcs.wcs.crval = 0, 0, 0
        # wcs.wcs.cname = 'wavelength', 'HPC lat', 'HPC lon'

        # TIME ATTRIBUTES
        wcs.wcs.timesys = "UTC"
        # Set the MJDREF (Modified  Julian Date Reference) to the start of the TimeSeries
        # An unexpected (feature?) of the WCS API is that MJDREF is an vector
        # attribute rather than a scalar attribute
        wcs.wcs.mjdref = [time[0].mjd, 0]
        wcs.wcs.timeunit = "ns"
        time_delta = time[1] - time[0]
        wcs.wcs.timedel = time_delta.to("ns").value

        return wcs

    def _load_spectra_variable(self, spectra, var_name, var_data, var_attrs, time):
        # Create a World Cordinate System for the Tensor
        var_wcs = self._get_world_coords(var_data, var_attrs, time)
        # Create a Cube
        var_cube = NDCube(
            data=var_data, wcs=var_wcs, meta=var_attrs, unit=var_attrs["UNITS"]
        )
        # Add to Spectra
        spectra.append((var_name, var_cube))

    def save_data(self, data, file_path: str):
        """
        Save heliophysics data to a CDF file.

        Parameters
        ----------
        data : `hermes_core.timedata.HermesData`
            An instance of `HermesData` containing the data to be saved.
        file_path : `str`
            The path to save the CDF file.

        Returns
        -------
        path : `str`
            A path to the saved file.
        """
        from spacepy.pycdf import CDF

        # Initialize a new CDF
        cdf_filename = f"{data.meta['Logical_file_id']}.cdf"
        output_cdf_filepath = str(Path(file_path) / cdf_filename)
        with CDF(output_cdf_filepath, masterpath="") as cdf_file:
            # Add Global Attriubtes to the CDF File
            self._convert_global_attributes_to_cdf(data, cdf_file)

            # Add zAttributes
            self._convert_variables_to_cdf(data, cdf_file)
        return output_cdf_filepath

    def _convert_global_attributes_to_cdf(self, data, cdf_file):
        # Loop though Global Attributes in target_dict
        for attr_name, attr_value in data.meta.items():
            # Make sure the Value is not None
            # We cannot add None Values to the CDF Global Attrs
            if attr_value is None:
                cdf_file.attrs[attr_name] = ""
            else:
                # Add the Attribute to the CDF File
                cdf_file.attrs[attr_name] = attr_value

    def _convert_variables_to_cdf(self, data, cdf_file):
        # Loop through Scalar TimeSeries Variables
        for var_name in data.timeseries.colnames:
            var_data = data.timeseries[var_name]
            if var_name == "time":
                # Add 'time' in the TimeSeries as 'Epoch' within the CDF
                cdf_file["Epoch"] = var_data.to_datetime()
                # Add the Variable Attributes
                self._convert_variable_attributes_to_cdf("Epoch", var_data, cdf_file)
            else:
                # Add the Variable to the CDF File
                cdf_file[var_name] = var_data.value
                # Add the Variable Attributes
                self._convert_variable_attributes_to_cdf(var_name, var_data, cdf_file)

        # Loop through Non-Record-Varying Data
        for var_name, var_data in data.support.items():
            # Guess the data type to store
            # Documented in https://github.com/spacepy/spacepy/issues/707
            _, var_data_types, _ = self.schema._types(var_data.data)
            # Add the Variable to the CDF File
            cdf_file.new(
                name=var_name,
                data=var_data.data,
                type=var_data_types[0],
                recVary=False,
            )

            # Add the Variable Attributes
<<<<<<< HEAD
            for var_attr_name, var_attr_val in var_data.meta.items():
                if var_attr_val is None:
                    raise ValueError(
                        f"Variable {var_name}: Cannot Add vAttr: {var_attr_name}. Value was {str(var_attr_val)}"
                    )
                else:
                    # Add the Attribute to the CDF File
                    cdf_file[var_name].attrs[var_attr_name] = var_attr_val

        # Loop through High-Dimensional/Spectra Variables
        for var_name in data.spectra:
            var_data = data.spectra[var_name]
            # Add the Variable to the CDF File
            cdf_file[var_name] = var_data.data
            # Add the Variable Attributes
            for var_attr_name, var_attr_val in var_data.meta.items():
                if var_attr_val is None:
                    raise ValueError(
                        f"Variable {var_name}: Cannot Add vAttr: {var_attr_name}. Value was {str(var_attr_val)}"
                    )
                else:
                    # Add the Attribute to the CDF File
                    cdf_file[var_name].attrs[var_attr_name] = var_attr_val
=======
            self._convert_variable_attributes_to_cdf(var_name, var_data, cdf_file)

    def _convert_variable_attributes_to_cdf(self, var_name, var_data, cdf_file):
        for var_attr_name, var_attr_val in var_data.meta.items():
            if var_attr_val is None:
                raise ValueError(
                    f"Variable {var_name}: Cannot Add vAttr: {var_attr_name}. Value was {str(var_attr_val)}"
                )
            elif isinstance(var_attr_val, Time):
                # Convert the Attribute to Datetime before adding to CDF File
                cdf_file[var_name].attrs[var_attr_name] = var_attr_val.to_datetime()
            else:
                # Add the Attribute to the CDF File
                cdf_file[var_name].attrs[var_attr_name] = var_attr_val
>>>>>>> 6ef8e073
<|MERGE_RESOLUTION|>--- conflicted
+++ resolved
@@ -202,9 +202,6 @@
         # Return the given TimeSeries, NRV Data
         return ts, support, spectra
 
-<<<<<<< HEAD
-    def _load_timeseries_variable(self, ts, var_name, var_data, var_attrs):
-=======
     def _load_metadata_attributes(self, var_data):
         var_attrs = {}
         for attr_name in var_data.attrs:
@@ -216,8 +213,7 @@
                 var_attrs[attr_name] = var_data.attrs[attr_name]
         return var_attrs
 
-    def _load_data_variable(self, ts, var_name, var_data, var_attrs):
->>>>>>> 6ef8e073
+    def _load_timeseries_variable(self, ts, var_name, var_data, var_attrs):
         # Create the Quantity object
         var_data = u.Quantity(value=var_data, unit=var_attrs["UNITS"], copy=False)
         ts[var_name] = var_data
@@ -378,15 +374,7 @@
             )
 
             # Add the Variable Attributes
-<<<<<<< HEAD
-            for var_attr_name, var_attr_val in var_data.meta.items():
-                if var_attr_val is None:
-                    raise ValueError(
-                        f"Variable {var_name}: Cannot Add vAttr: {var_attr_name}. Value was {str(var_attr_val)}"
-                    )
-                else:
-                    # Add the Attribute to the CDF File
-                    cdf_file[var_name].attrs[var_attr_name] = var_attr_val
+            self._convert_variable_attributes_to_cdf(var_name, var_data, cdf_file)
 
         # Loop through High-Dimensional/Spectra Variables
         for var_name in data.spectra:
@@ -394,15 +382,6 @@
             # Add the Variable to the CDF File
             cdf_file[var_name] = var_data.data
             # Add the Variable Attributes
-            for var_attr_name, var_attr_val in var_data.meta.items():
-                if var_attr_val is None:
-                    raise ValueError(
-                        f"Variable {var_name}: Cannot Add vAttr: {var_attr_name}. Value was {str(var_attr_val)}"
-                    )
-                else:
-                    # Add the Attribute to the CDF File
-                    cdf_file[var_name].attrs[var_attr_name] = var_attr_val
-=======
             self._convert_variable_attributes_to_cdf(var_name, var_data, cdf_file)
 
     def _convert_variable_attributes_to_cdf(self, var_name, var_data, cdf_file):
@@ -416,5 +395,4 @@
                 cdf_file[var_name].attrs[var_attr_name] = var_attr_val.to_datetime()
             else:
                 # Add the Attribute to the CDF File
-                cdf_file[var_name].attrs[var_attr_name] = var_attr_val
->>>>>>> 6ef8e073
+                cdf_file[var_name].attrs[var_attr_name] = var_attr_val