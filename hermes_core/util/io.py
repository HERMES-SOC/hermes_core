--- conflicted
+++ resolved
@@ -145,7 +145,6 @@
                 if input_file[var_name].rv():
                     # See if it is record-varying data with Units
                     if "UNITS" in var_attrs and len(var_data) == len(ts["time"]):
-<<<<<<< HEAD
                         # Check if the variable is multi-dimensional
                         if len(var_data.shape) > 1:
                             try:
@@ -168,7 +167,7 @@
                         else:
                             # Load as Record-Varying `data`
                             try:
-                                self._load_data_variable(
+                                self._load_timeseries_variable(
                                     ts, var_name, var_data, var_attrs
                                 )
                             except ValueError:
@@ -180,22 +179,9 @@
                                 var_attrs[
                                     "UNITS"
                                 ] = u.dimensionless_unscaled.to_string()
-                                self._load_data_variable(
+                                self._load_timeseries_variable(
                                     ts, var_name, var_data, var_attrs
                                 )
-=======
-                        # Load as Record-Varying `data`
-                        try:
-                            self._load_data_variable(ts, var_name, var_data, var_attrs)
-                        except ValueError:
-                            warn_user(
-                                f"Cannot create Quantity for Variable {var_name} with UNITS {var_attrs['UNITS']}. Creating Quantity with UNITS 'dimensionless_unscaled'."
-                            )
-                            # Swap Units
-                            var_attrs["UNITS_DESC"] = var_attrs["UNITS"]
-                            var_attrs["UNITS"] = u.dimensionless_unscaled.to_string()
-                            self._load_data_variable(ts, var_name, var_data, var_attrs)
->>>>>>> 1e2259af
                     else:
                         # Load as `support`
                         self._load_support_variable(
@@ -216,7 +202,7 @@
         # Return the given TimeSeries, NRV Data
         return ts, support, spectra
 
-    def _load_data_variable(self, ts, var_name, var_data, var_attrs):
+    def _load_timeseries_variable(self, ts, var_name, var_data, var_attrs):
         # Create the Quantity object
         var_data = u.Quantity(value=var_data, unit=var_attrs["UNITS"], copy=False)
         ts[var_name] = var_data
