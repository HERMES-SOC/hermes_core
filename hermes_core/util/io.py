--- conflicted
+++ resolved
@@ -3,11 +3,7 @@
 from collections import OrderedDict
 from astropy.timeseries import TimeSeries
 from astropy.time import Time
-<<<<<<< HEAD
 import astropy.units as u
-from spacepy.pycdf import CDF
-=======
->>>>>>> aee74f95
 from hermes_core.util.exceptions import warn_user
 from hermes_core.util.schema import CDFSchema
 
