--- conflicted
+++ resolved
@@ -15,11 +15,7 @@
 from hermes_core.util import const
 
 
-<<<<<<< HEAD
 def get_test_hermes_data():
-=======
-def get_test_timedata():
->>>>>>> 8183335a
     ts = TimeSeries()
     ts.meta.update(
         {
@@ -50,13 +46,8 @@
             "CATDESC": "Test Data",
         }
     )
-<<<<<<< HEAD
     hermes_data = HermesData(timeseries=ts)
     return hermes_data
-=======
-    timedata = TimeData(data=ts)
-    return timedata
->>>>>>> 8183335a
 
 
 def test_hermes_data_schema():
@@ -93,9 +84,7 @@
     # Measurement Attribute Info
     assert schema.measurement_attribute_info() is not None
     assert isinstance(schema.measurement_attribute_info(), Table)
-    assert isinstance(
-        schema.measurement_attribute_info(attribute_name="CATDESC"), Table
-    )
+    assert isinstance(schema.measurement_attribute_info(attribute_name="CATDESC"), Table)
     with pytest.raises(KeyError):
         _ = schema.measurement_attribute_info(attribute_name="NotAnAttribute")
 
@@ -387,38 +376,22 @@
 
 def test_si_conversion():
     """Test the SI Units Conversion"""
-<<<<<<< HEAD
     # Get Test HermesData
     test_data = get_test_hermes_data()
     # Default in Test Data "m"
     assert (
         HermesDataSchema()._get_si_conversion(test_data.timeseries, "measurement")
-=======
-    # Get Test TimeData
-    test_data = get_test_timedata()
-    # Default in Test Data "m"
-    assert (
-        HERMESDataSchema()._get_si_conversion(test_data, "measurement")
->>>>>>> 8183335a
         == "1.000000e+00>m"
     )
 
     # Dimensionless Units
     test_data.add_measurement(
         measure_name="measurement1",
-        data=u.Quantity(
-            value=random(size=(10)), unit=u.dimensionless_unscaled, dtype=np.uint16
-        ),
-    )
-<<<<<<< HEAD
+        data=u.Quantity(value=random(size=(10)), unit=u.dimensionless_unscaled, dtype=np.uint16),
+    )
     assert HermesDataSchema()._get_units(test_data.timeseries, "measurement1") == ""
     assert (
         HermesDataSchema()._get_si_conversion(test_data.timeseries, "measurement1")
-=======
-    assert HERMESDataSchema()._get_units(test_data, "measurement1") == ""
-    assert (
-        HERMESDataSchema()._get_si_conversion(test_data, "measurement1")
->>>>>>> 8183335a
         == "1.000000e+00>"
     )
 
@@ -427,16 +400,8 @@
         measure_name="measurement2",
         data=u.Quantity(value=random(size=(10)), unit=u.ct, dtype=np.uint16),
     )
-<<<<<<< HEAD
     assert HermesDataSchema()._get_units(test_data.timeseries, "measurement2") == "ct"
-    assert (
-        HermesDataSchema()._get_si_conversion(test_data.timeseries, "measurement2")
-        == "1.0>ct"
-    )
-=======
-    assert HERMESDataSchema()._get_units(test_data, "measurement2") == "ct"
-    assert HERMESDataSchema()._get_si_conversion(test_data, "measurement2") == "1.0>ct"
->>>>>>> 8183335a
+    assert HermesDataSchema()._get_si_conversion(test_data.timeseries, "measurement2") == "1.0>ct"
 
 
 def test_resolution():
@@ -486,8 +451,7 @@
 def test_time_scale():
     """Function to test time scale"""
     assert (
-        HermesDataSchema()._get_time_scale(const.CDF_TIME_TT2000.value)
-        == "Terrestrial Time (TT)"
+        HermesDataSchema()._get_time_scale(const.CDF_TIME_TT2000.value) == "Terrestrial Time (TT)"
     )
 
     with pytest.raises(TypeError):
