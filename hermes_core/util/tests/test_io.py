"""Tests for Loading and Saving data from data containers"""

from collections import OrderedDict
from pathlib import Path
import pytest
import json
import numpy as np
from numpy.random import random
import tempfile
from astropy.timeseries import TimeSeries
from astropy.time import Time
from astropy.units import Quantity
from astropy.nddata import NDData
import astropy.wcs
from ndcube import NDCollection
from ndcube import NDCube
from spacepy.pycdf import CDFError, CDF
from hermes_core.timedata import HermesData


def get_test_hermes_data():
<<<<<<< HEAD
    """
    Function to get test hermes_core.timedata.HermesData objects to re-use in other tests
    """
=======
>>>>>>> 1e2259af
    ts = TimeSeries()
    ts.meta.update(
        {
            "Descriptor": "EEA>Electron Electrostatic Analyzer",
            "Data_level": "l1>Level 1",
            "Data_version": "v0.0.1",
            "MODS": [
                "v0.0.0 - Original version.",
                "v1.0.0 - Include trajectory vectors and optics state.",
                "v1.1.0 - Update metadata: counts -> flux.",
                "v1.2.0 - Added flux error.",
                "v1.3.0 - Trajectory vector errors are now deltas.",
            ],
        }
    )

    # Create an astropy.Time object
    time = np.arange(10)
    time_col = Time(time, format="unix")
    ts["time"] = time_col

    # Add Measurement
    quant = Quantity(value=random(size=(10)), unit="m", dtype=np.uint16)
    ts["measurement"] = quant
    ts["measurement"].meta = OrderedDict(
        {
            "VAR_TYPE": "data",
            "CATDESC": "Test Data",
        }
    )
<<<<<<< HEAD

    # Support Data / Non-Time Varying Data
    support = {"support_counts": NDData(data=[1])}

    # Spectra Data
    spectra = NDCollection(
        [
            (
                "test_spectra",
                NDCube(
                    data=random(size=(10, 10)),
                    wcs=astropy.wcs.WCS(naxis=2),
                    meta={"CATDESC": "Test Spectra Variable"},
                    unit="eV",
                ),
            )
        ]
    )

    # Create HermesData Object
    hermes_data = HermesData(timeseries=ts, support=support, spectra=spectra)

=======
>>>>>>> 1e2259af
    hermes_data = HermesData(timeseries=ts)
    return hermes_data


def test_cdf_io():
    """Test CDF IO Handler on Default Data"""
    # Get Test Datas
    td = get_test_hermes_data()

    with tempfile.TemporaryDirectory() as tmpdirname:
        # Convert HermesData the to a CDF File
        test_file_output_path = td.save(output_path=tmpdirname)

        # Load the CDF to a HermesData Object
        td_loaded = HermesData.load(test_file_output_path)

        assert len(td.timeseries) == len(td_loaded.timeseries)
        assert len(td.timeseries.columns) == len(td_loaded.timeseries.columns)

        with pytest.raises(CDFError):
            td_loaded.save(output_path=tmpdirname)


def test_cdf_bad_file_path():
    """Test Loading CDF from a non-existant file"""
    with tempfile.TemporaryDirectory() as tmpdirname:
        # Try loading from non-existant_path
        with pytest.raises(FileNotFoundError):
            _ = HermesData.load(tmpdirname + "non_existant_file.cdf")


def test_cdf_nrv_support_data():
    """
    Test Loading Non-Record-Varying data with CDF IO Handler
    """
    # Get Test Datas
    td = get_test_hermes_data()

    with tempfile.TemporaryDirectory() as tmpdirname:
        # Convert HermesData the to a CDF File
        test_file_output_path = td.save(output_path=tmpdirname)

        # Load the JSON file as JSON
        with CDF(test_file_output_path, readonly=False) as cdf_file:
            # Add Non-Record-Varying Variable
            cdf_file["Test_NRV_Var"] = [1, 2, 3]

            # Add Support Data Variable
            cdf_file["Test_Support_Var"] = np.arange(10)
            cdf_file["Test_Support_Var"].meta["UNITS"] = "counts"

        # Make sure we can load the modified JSON
        td_loaded = HermesData.load(test_file_output_path)

        assert "Test_NRV_Var" in td_loaded.support
<<<<<<< HEAD
        assert "Test_Support_Var" in td_loaded.timeseries.columns


def test_cdf_spectra_data():
    """
    Test Loading High-Dimensional/ Spectra data with CDF IO Handler
    """
    # Get Test Datas
    td = get_test_hermes_data()

    with tempfile.TemporaryDirectory() as tmpdirname:
        # Convert HermesData the to a CDF File
        test_file_output_path = td.save(output_path=tmpdirname)

        # Load the JSON file as JSON
        with CDF(test_file_output_path, readonly=False) as cdf_file:
            # Add Spectra Data Variable
            cdf_file["Test_Spectra_Var"] = np.random.random(size=(10, 10))
            cdf_file["Test_Spectra_Var"].meta["UNITS"] = "counts"

        # Make sure we can load the modified JSON
        td_loaded = HermesData.load(test_file_output_path)

        assert "Test_Spectra_Var" in td_loaded.spectra
=======
        assert "Test_Support_Var" in td_loaded.timeseries.columns
>>>>>>> 1e2259af
<|MERGE_RESOLUTION|>--- conflicted
+++ resolved
@@ -19,12 +19,9 @@
 
 
 def get_test_hermes_data():
-<<<<<<< HEAD
     """
     Function to get test hermes_core.timedata.HermesData objects to re-use in other tests
     """
-=======
->>>>>>> 1e2259af
     ts = TimeSeries()
     ts.meta.update(
         {
@@ -55,7 +52,6 @@
             "CATDESC": "Test Data",
         }
     )
-<<<<<<< HEAD
 
     # Support Data / Non-Time Varying Data
     support = {"support_counts": NDData(data=[1])}
@@ -78,9 +74,6 @@
     # Create HermesData Object
     hermes_data = HermesData(timeseries=ts, support=support, spectra=spectra)
 
-=======
->>>>>>> 1e2259af
-    hermes_data = HermesData(timeseries=ts)
     return hermes_data
 
 
@@ -135,7 +128,6 @@
         td_loaded = HermesData.load(test_file_output_path)
 
         assert "Test_NRV_Var" in td_loaded.support
-<<<<<<< HEAD
         assert "Test_Support_Var" in td_loaded.timeseries.columns
 
 
@@ -159,7 +151,4 @@
         # Make sure we can load the modified JSON
         td_loaded = HermesData.load(test_file_output_path)
 
-        assert "Test_Spectra_Var" in td_loaded.spectra
-=======
-        assert "Test_Support_Var" in td_loaded.timeseries.columns
->>>>>>> 1e2259af
+        assert "Test_Spectra_Var" in td_loaded.spectra