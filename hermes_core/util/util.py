"""
This module provides general utility functions.
"""
import os

from astropy.time import Time

import hermes_core


__all__ = ["create_science_filename"]

TIME_FORMAT_L0 = "%Y%j-%H%M%S"
TIME_FORMAT = "%Y%m%d_%H%M%S"
VALID_DATA_LEVELS = ["l0", "l1", "ql", "l2", "l3", "l4"]
FILENAME_EXTENSION = ".cdf"


def create_science_filename(
    instrument, time, level, version, mode="", descriptor="", test=False
):
    """Return a compliant filename. The format is defined as

    hermes_{inst}_{mode}_{level}{test}_{descriptor}_{time}_v{version}.cdf

    This format is only appropriate for data level >= 1.

    Parameters
    ----------
    instrument : `str`
        The instrument name. Must be one of the following "eea", "nemesis", "merit", "spani"
    time : `str` (in isot format) or ~astropy.time
        The time
    level : `str`
        The data level. Must be one of the following "l0", "l1", "l2", "l3", "l4", "ql"
    version : `str`
        The file version which must be given as X.Y.Z
    descriptor : `str`
        An optional file descriptor.
    mode : `str`
        An optional instrument mode.
    test : bool
        Selects whether the file is a test file.
    """
    test_str = ""

    if isinstance(time, str):
        time_str = Time(time, format="isot").strftime(TIME_FORMAT)
    else:
        time_str = time.strftime(TIME_FORMAT)

    if instrument not in hermes_core.INST_NAMES:
        raise ValueError(
<<<<<<< HEAD
            f"Instrument, {instrument}, is not recognized. Must be one of {hermes_core.INST_NAMES}.")
    if level not in VALID_DATA_LEVELS[1:]:
        raise ValueError(
            f"Level, {level}, is not recognized. Must be one of {VALID_DATA_LEVELS[1:]}."
=======
            "Instrument, {inst}, is not recognized. Must be one of {valid}.".format(
                inst=instrument, valid=hermes_core.INST_NAMES
            )
        )
    if level not in VALID_DATA_LEVELS[1:]:
        raise ValueError(
            "Level, {level}, is not recognized. Must be one of {valid}.".format(
                level=level, valid=VALID_DATA_LEVELS[1:]
            )
>>>>>>> 4e4a029c
        )
    # check that version is in the right format with three parts
    if len(version.split(".")) != 3:
        raise ValueError(
            f"Version, {version}, is not formatted correctly. Should be X.Y.Z"
        )
    # check that version has integers in each part
    for item in version.split("."):
        try:
            int_value = int(item)
        except ValueError:
            raise ValueError(f"Version, {version}, is not all integers.")

    if test is True:
        test_str = "test"

    # the parse_science_filename function depends on _ not being present elsewhere
    if ("_" in mode) or ("_" in descriptor):
        raise ValueError(
            "The underscore symbol _ is not allowed in mode or descriptor."
        )

    filename = f"hermes_{hermes_core.INST_TO_SHORTNAME[instrument]}_{mode}_{level}{test_str}_{descriptor}_{time_str}_v{version}"
    filename = filename.replace("__", "_")  # reformat if mode or descriptor not given

<<<<<<< HEAD
    return filename + FILENAME_EXTENSION
=======
    return filename + ".cdf"
>>>>>>> 4e4a029c


def parse_science_filename(filename):
    """ "
    Parses a science filename into its consitutient properties (instrument, mode, test, time, level, version, descriptor).

    Parameters
    ----------
    filename: `str`
        The filename.

    Returns
    -------
    result : `dict`
        A dictionary with each property.
    """

    result = {
        "instrument": None,
        "mode": None,
        "test": False,
        "time": None,
        "level": None,
        "version": None,
        "descriptor": None,
    }

    file_name, file_ext = os.path.splitext(filename)

    filename_components = file_name.split("_")

    if filename_components[0] != hermes_core.MISSION_NAME:
        raise ValueError(
<<<<<<< HEAD
            f"File {filename} not recognized. Not a valid mission name."
        )

    if file_ext == ".bin":
        if filename_components[1] not in hermes_core.INST_TARGETNAMES:
            raise ValueError(
                f"File {filename} not recognized. Not a valid target name."
            )
        if filename_components[2] != VALID_DATA_LEVELS[0]:
            raise ValueError(
                f"Data level {filename_components[2]} is not correct for this file extension."
            )
        else:
            result["level"] = filename_components[2]
        #  reverse the dictionary to look up instrument name from the short name
        from_shortname = {v: k for k, v in hermes_core.INST_TO_TARGETNAME.items()}

        result["time"] = Time.strptime(filename_components[3], TIME_FORMAT_L0)

    elif file_ext == ".cdf":
        if filename_components[1] not in hermes_core.INST_SHORTNAMES:
            raise ValueError(
                "File {filename} not recognized. Not a valid instrument name."
            )

        #  reverse the dictionary to look up instrument name from the short name
        from_shortname = {v: k for k, v in hermes_core.INST_TO_SHORTNAME.items()}

        result["time"] = Time.strptime(
            filename_components[-3] + "_" + filename_components[-2], TIME_FORMAT
        )

        # mode and descriptor are optional so need to figure out if one or both or none is included
        if filename_components[2][0:2] not in VALID_DATA_LEVELS:
            # if the first component is not data level then it is mode and the following is data level
            result["mode"] = filename_components[2]
            result["level"] = filename_components[3].replace("test", "")
            if "test" in filename_components[3]:
                result["test"] = True
            if len(filename_components) == 8:
                result["descriptor"] = filename_components[4]
        else:
            result["level"] = filename_components[2].replace("test", "")
            if "test" in filename_components[2]:
                result["test"] = True
            if len(filename_components) == 7:
                result["descriptor"] = filename_components[3]
    else:
        raise ValueError(f"File extension {file_ext} not recognized.")

=======
            "File {} not recognized. Not a valid mission name.".format(filename)
        )

    if file_ext == ".bin":
        if filename_components[1] not in hermes_core.INST_TARGETNAMES:
            raise ValueError(
                "File {} not recognized. Not a valid target name.".format(filename)
            )
        if filename_components[2] != VALID_DATA_LEVELS[0]:
            raise ValueError(
                "Data level {} is not correct for this file extension.".format(
                    filename_components[2]
                )
            )
        else:
            result["level"] = filename_components[2]
        #  reverse the dictionary to look up instrument name from the short name
        from_shortname = {v: k for k, v in hermes_core.INST_TO_TARGETNAME.items()}

        result["time"] = Time.strptime(filename_components[3], TIME_FORMAT_L0)

    elif file_ext == ".cdf":
        if filename_components[1] not in hermes_core.INST_SHORTNAMES:
            raise ValueError(
                "File {} not recognized. Not a valid instrument name.".format(filename)
            )

        #  reverse the dictionary to look up instrument name from the short name
        from_shortname = {v: k for k, v in hermes_core.INST_TO_SHORTNAME.items()}

        result["time"] = Time.strptime(
            filename_components[-3] + "_" + filename_components[-2], TIME_FORMAT
        )

        # mode and descriptor are optional so need to figure out if one or both or none is included
        if filename_components[2][0:2] not in VALID_DATA_LEVELS:
            # if the first component is not data level then it is mode and the following is data level
            result["mode"] = filename_components[2]
            result["level"] = filename_components[3].replace("test", "")
            if "test" in filename_components[3]:
                result["test"] = True
            if len(filename_components) == 8:
                result["descriptor"] = filename_components[4]
        else:
            result["level"] = filename_components[2].replace("test", "")
            if "test" in filename_components[2]:
                result["test"] = True
            if len(filename_components) == 7:
                result["descriptor"] = filename_components[3]
    else:
        raise ValueError("File extension {} not recognized.".format(file_ext))

>>>>>>> 4e4a029c
    result["instrument"] = from_shortname[filename_components[1]]
    result["version"] = filename_components[-1][1:]  # remove the v

    return result<|MERGE_RESOLUTION|>--- conflicted
+++ resolved
@@ -13,7 +13,6 @@
 TIME_FORMAT_L0 = "%Y%j-%H%M%S"
 TIME_FORMAT = "%Y%m%d_%H%M%S"
 VALID_DATA_LEVELS = ["l0", "l1", "ql", "l2", "l3", "l4"]
-FILENAME_EXTENSION = ".cdf"
 
 
 def create_science_filename(
@@ -51,22 +50,10 @@
 
     if instrument not in hermes_core.INST_NAMES:
         raise ValueError(
-<<<<<<< HEAD
             f"Instrument, {instrument}, is not recognized. Must be one of {hermes_core.INST_NAMES}.")
     if level not in VALID_DATA_LEVELS[1:]:
         raise ValueError(
             f"Level, {level}, is not recognized. Must be one of {VALID_DATA_LEVELS[1:]}."
-=======
-            "Instrument, {inst}, is not recognized. Must be one of {valid}.".format(
-                inst=instrument, valid=hermes_core.INST_NAMES
-            )
-        )
-    if level not in VALID_DATA_LEVELS[1:]:
-        raise ValueError(
-            "Level, {level}, is not recognized. Must be one of {valid}.".format(
-                level=level, valid=VALID_DATA_LEVELS[1:]
-            )
->>>>>>> 4e4a029c
         )
     # check that version is in the right format with three parts
     if len(version.split(".")) != 3:
@@ -92,11 +79,7 @@
     filename = f"hermes_{hermes_core.INST_TO_SHORTNAME[instrument]}_{mode}_{level}{test_str}_{descriptor}_{time_str}_v{version}"
     filename = filename.replace("__", "_")  # reformat if mode or descriptor not given
 
-<<<<<<< HEAD
     return filename + FILENAME_EXTENSION
-=======
-    return filename + ".cdf"
->>>>>>> 4e4a029c
 
 
 def parse_science_filename(filename):
@@ -130,7 +113,6 @@
 
     if filename_components[0] != hermes_core.MISSION_NAME:
         raise ValueError(
-<<<<<<< HEAD
             f"File {filename} not recognized. Not a valid mission name."
         )
 
@@ -181,60 +163,6 @@
     else:
         raise ValueError(f"File extension {file_ext} not recognized.")
 
-=======
-            "File {} not recognized. Not a valid mission name.".format(filename)
-        )
-
-    if file_ext == ".bin":
-        if filename_components[1] not in hermes_core.INST_TARGETNAMES:
-            raise ValueError(
-                "File {} not recognized. Not a valid target name.".format(filename)
-            )
-        if filename_components[2] != VALID_DATA_LEVELS[0]:
-            raise ValueError(
-                "Data level {} is not correct for this file extension.".format(
-                    filename_components[2]
-                )
-            )
-        else:
-            result["level"] = filename_components[2]
-        #  reverse the dictionary to look up instrument name from the short name
-        from_shortname = {v: k for k, v in hermes_core.INST_TO_TARGETNAME.items()}
-
-        result["time"] = Time.strptime(filename_components[3], TIME_FORMAT_L0)
-
-    elif file_ext == ".cdf":
-        if filename_components[1] not in hermes_core.INST_SHORTNAMES:
-            raise ValueError(
-                "File {} not recognized. Not a valid instrument name.".format(filename)
-            )
-
-        #  reverse the dictionary to look up instrument name from the short name
-        from_shortname = {v: k for k, v in hermes_core.INST_TO_SHORTNAME.items()}
-
-        result["time"] = Time.strptime(
-            filename_components[-3] + "_" + filename_components[-2], TIME_FORMAT
-        )
-
-        # mode and descriptor are optional so need to figure out if one or both or none is included
-        if filename_components[2][0:2] not in VALID_DATA_LEVELS:
-            # if the first component is not data level then it is mode and the following is data level
-            result["mode"] = filename_components[2]
-            result["level"] = filename_components[3].replace("test", "")
-            if "test" in filename_components[3]:
-                result["test"] = True
-            if len(filename_components) == 8:
-                result["descriptor"] = filename_components[4]
-        else:
-            result["level"] = filename_components[2].replace("test", "")
-            if "test" in filename_components[2]:
-                result["test"] = True
-            if len(filename_components) == 7:
-                result["descriptor"] = filename_components[3]
-    else:
-        raise ValueError("File extension {} not recognized.".format(file_ext))
-
->>>>>>> 4e4a029c
     result["instrument"] = from_shortname[filename_components[1]]
     result["version"] = filename_components[-1][1:]  # remove the v
 
