from pathlib import Path
from abc import ABC, abstractmethod
from spacepy.pycdf import CDF, CDFError
from spacepy.pycdf.istp import FileChecks, VariableChecks
from hermes_core.util.schema import HERMESDataSchema

__all__ = ["validate", "CDFValidator"]


def validate(filepath):
    """
    Validate a data file such as a CDF.

    Parameters
    ----------
    filepath : `str`
        A fully specificed file path.

    Returns
    -------
    errors : `list[str]`
        A list of validation errors returned. A valid file will result in an emppty list being returned.
    """
    # Determine the file type
    file_extension = Path(filepath).suffix

    # Create the appropriate validator object based on file type
    if file_extension == ".cdf":
        validator = CDFValidator()
    else:
        raise ValueError(f"Unsupported file type: {file_extension}")

    # Call the validate method of the validator object
    return validator.validate(filepath)


class TimeDataValidator(ABC):
    """
    Abstract base class for heliophysics data validators.
    """

    @abstractmethod
    def validate(self, file_path):
        """
        Validate the heliophysics data file.

        Parameters
        ----------
        file_path : `str`
            The path to the data file.

        Returns
        -------
        errors : `list[str]`
            A list of validation errors returned. A valid file will result in an emppty list being returned.
        """
        pass


class CDFValidator(TimeDataValidator):
    """
    Validator for CDF files.
    """

    def __init__(self):
        super().__init__()

        # CDF Schema
        self.schema = HERMESDataSchema()

    def validate(self, file_path):
        """
        Validate the CDF file.

        Parameters
        ----------
        file_path : `str`
            The path to the CDF file.

        Returns
        -------
        errors : `list[str]`
            A list of validation errors returned. A valid file will result in an emppty list being returned.
        """
        # Initialize Validation Errrors
        validation_errors = []

        try:
            # Open CDF file with context manager
            with CDF(file_path, readonly=True) as cdf_file:
                # Verify that all `required` global attributes in the schema are present
                global_attr_validation_errors = self._validate_global_attr_schema(
                    cdf_file=cdf_file
                )
                validation_errors.extend(global_attr_validation_errors)

                # Verify that all `required` variable attributes in the schema are present
                variable_attr_validation_errors = self._validate_variable_attr_schema(
                    cdf_file=cdf_file
                )
                validation_errors.extend(variable_attr_validation_errors)

                # Validate the CDF Using ISTP Module `FileChecks` Class
                file_checks_errors = self._file_checks(cdf_file=cdf_file)
                validation_errors.extend(file_checks_errors)

        except CDFError:
            validation_errors.append(f"Could not open CDF File at path: {file_path}")

        return validation_errors

    def _validate_global_attr_schema(self, cdf_file: CDF):
        """
        Function to ensure all required global attributes in the schema are present
        in the generated CDF File.
        """
        global_attr_validation_errors = []
        # Loop for each attribute in the schema
        for attr_name, attr_schema in self.schema.global_attribute_schema.items():
            # If it is a required attribute and not present
            if attr_schema["validate"] and (attr_name not in cdf_file.attrs):
                global_attr_validation_errors.append(
                    f"Required attribute ({attr_name}) not present in global attributes.",
                )
            # If it is a required attribute but null
            if (
                attr_schema["validate"]
                and (attr_name in cdf_file.attrs)
                and (
                    (cdf_file.attrs[attr_name][0] == "")
                    or (cdf_file.attrs[attr_name][0] is None)
                )
            ):
                global_attr_validation_errors.append(
                    f"Required attribute ({attr_name}) not present in global attributes.",
                )
        return global_attr_validation_errors

    def _validate_variable_attr_schema(self, cdf_file: CDF):
        """
        Function to ensure all required variable attributes in the schema are present
        in the generated CDF file.
        """
        variable_attr_validation_errors = []

        # Loop for each Variable in the CDF File
        for var_name in cdf_file:
            # Get the `Var()` Class for the Variable
            var_data = cdf_file[var_name]

            # Get the Variable Type to compare the required attributes
            var_type = ""
            if "VAR_TYPE" in var_data.attrs:
                var_type = var_data.attrs["VAR_TYPE"]
                variable_errors = self._validate_variable(cdf_file, var_name, var_type)
                variable_attr_validation_errors.extend(variable_errors)
            else:
                variable_attr_validation_errors.append(
                    f"Variable: {var_name} missing 'VAR_TYPE' attribute. Cannot Validate Variable."
                )

        return variable_attr_validation_errors

    def _validate_variable(self, cdf_file: CDF, var_name: str, var_type: str):
        """
        Function to Validate an individual Variable.
        """
        variable_errors = []
        # Get the Expected Attributes for the Variable Type
        var_type_attrs = self.schema.variable_attribute_schema[var_type]

        # Get the `Var()` Class for the Variable
        var_data = cdf_file[var_name]

        # Loop for each Variable Attribute in the schema
        for attr_name in var_type_attrs:
            attr_schema = self.schema.variable_attribute_schema["attribute_key"][
                attr_name
            ]
            # If it is a required attribute and not present
            if attr_schema["required"] and attr_name not in var_data.attrs:
                # Check to see if there is an "alternate" attribute
<<<<<<< HEAD
                if "alternate" not in attr_schema or (
                    "alternate" in attr_schema and attr_schema["alternate"] is None
                ):
=======
                if attr_schema["alternate"] is None:
>>>>>>> 612622c4
                    variable_errors.append(
                        f"Variable: {var_name} missing '{attr_name}' attribute."
                    )
                # If there is an alternate, and the alternate is not in the metadata
                if (
                    "alternate" in attr_schema
                    and attr_schema["alternate"] is not None
                    and attr_schema["alternate"] not in var_data.attrs
                ):
                    variable_errors.append(
                        f"Variable: {var_name} missing '{attr_name}' attribute. Alternative: {attr_schema['alternate']} not found."
                    )
            # Assume that the Attribue is Present in the metadata for the Variable
            else:
                # If the Var Data can be Validated
                if (
                    "valid_values" in attr_schema
                    and attr_schema["valid_values"] is not None
                ):
                    attr_valid_values = attr_schema["valid_values"]
                    attr_value = var_data.attrs[attr_name]
                    if attr_value not in attr_valid_values:
                        variable_errors.append(
                            (
                                f"Variable: {var_name} Attribute '{attr_name}' not one of valid options.",
                                f"Was {attr_value}, expected one of {attr_valid_values}",
                            )
                        )
        # Validate `FORMAT` Attribute on the Variable
        if "FORMAT" in var_type_attrs and "FORMAT" in var_data.meta:
            format_errors = self._validate_format(cdf_file=cdf_file, var_name=var_name)
            if format_errors:
                variable_errors.append(format_errors)

        # Validate Variable using ISTP Module `VariableChecks` class
        variable_checks_errors = self._variable_checks(
            cdf_file=cdf_file, var_name=var_name
        )
        variable_errors.extend(variable_checks_errors)

        return variable_errors

    def _validate_format(self, cdf_file: CDF, var_name: str):
        # Save the Current Format
        variable_format = cdf_file[var_name].meta["FORMAT"]
        # Get the target Format for the Variable
        target_format = self.schema._get_format(
            var_data=cdf_file[var_name], cdftype=cdf_file[var_name].type()
        )

        if variable_format != target_format:
            return f"Variable: {var_name} Attribute 'FORMAT' value '{variable_format}' does not match derrived format '{target_format}'"
        else:
            return None

    def _file_checks(self, cdf_file: CDF):
        """
        Function to call individual pieces of the `spacepy.pycdf.istp.FileChecks` Class.
        We do not want to run all validation checks from this class using the `all()` function
        so we break up the individual function calls here.
        """
        file_checks_errors = []

        check_fns = [
            FileChecks.empty_entry,
            FileChecks.filename,
            FileChecks.time_monoton,
            FileChecks.times,
        ]

        # Loop through the Functions we want to check
        for func in check_fns:
            # Try to call the given function and report errors
            try:
                file_checks_errors.extend(func(cdf_file))
            # If the function errors out or does not complete, report this an an error itself.
            except:  # noqa: E722
                file_checks_errors.append(
                    "Test {} did not complete.".format(func.__name__)
                )

        return file_checks_errors

    def _variable_checks(self, cdf_file: CDF, var_name: str):
        """
        Function to call individual pieces of the `spacepy.pycdf.istp.VariableChecks` Class.
        We do not want to run all validation checks from this class using the `all()` function
        so we break up the individual function calls here.
        """
        variable_checks_errors = []

        check_fns = [
            # This function makes incorrect asumptions about the UNITS that must be placed on
            # DELTA_PLUS_VAR and DELTA_MINUS var metadata attributes.
            # VariableChecks.deltas,
            VariableChecks.depends,
            VariableChecks.depsize,
            VariableChecks.empty_entry,
            # This function makes incorrect assumptions that the variable name must exactly
            # match the FILEDNAM metadata attribute.
            # VariableChecks.fieldnam,
            VariableChecks.fillval,
            VariableChecks.recordcount,
            # This function makes incorrect assumptions about the valid DISPLAY_TYPE options
            # based on the shape of the variable data.
            # VariableChecks.validdisplaytype,
            VariableChecks.validrange,
            VariableChecks.validscale,
        ]

        # Loop through the Functions we want to check
        for func in check_fns:
            # Try to call the given function and report errors
            try:
                variable_checks_errors.extend(
                    ("{}: {}".format(var_name, e) for e in func(cdf_file[var_name]))
                )
            # If the function errors out or does not complete, report this an an error itself.
            except:  # noqa: E722
                variable_checks_errors.append(
                    "{}: Test {} did not complete.".format(var_name, func.__name__)
                )

        return variable_checks_errors<|MERGE_RESOLUTION|>--- conflicted
+++ resolved
@@ -180,13 +180,7 @@
             # If it is a required attribute and not present
             if attr_schema["required"] and attr_name not in var_data.attrs:
                 # Check to see if there is an "alternate" attribute
-<<<<<<< HEAD
-                if "alternate" not in attr_schema or (
-                    "alternate" in attr_schema and attr_schema["alternate"] is None
-                ):
-=======
                 if attr_schema["alternate"] is None:
->>>>>>> 612622c4
                     variable_errors.append(
                         f"Variable: {var_name} missing '{attr_name}' attribute."
                     )
