from pathlib import Path
from abc import ABC, abstractmethod
<<<<<<< HEAD
import numpy as np
=======
from typing import Union
>>>>>>> ba1fe823
from spacepy.pycdf import CDF, CDFError
from spacepy.pycdf.istp import FileChecks, VariableChecks
from hermes_core.util.schema import HermesDataSchema

__all__ = ["validate", "CDFValidator"]


def validate(filepath: str) -> list[str]:
    """
    Validate a data file such as a CDF.

    Parameters
    ----------
    filepath : `str`
        A fully specificed file path.

    Returns
    -------
    errors : `list[str]`
        A list of validation errors returned. A valid file will result in an emppty list being returned.
    """
    # Determine the file type
    file_extension = Path(filepath).suffix

    # Create the appropriate validator object based on file type
    if file_extension == ".cdf":
        validator = CDFValidator()
    else:
        raise ValueError(f"Unsupported file type: {file_extension}")

    # Call the validate method of the validator object
    return validator.validate(filepath)


class HermesDataValidator(ABC):
    """
    Abstract base class for heliophysics data validators.
    """

    @abstractmethod
    def validate(self, file_path: str) -> list[str]:
        """
        Validate the heliophysics data file.

        Parameters
        ----------
        file_path : `str`
            The path to the data file.

        Returns
        -------
        errors : `list[str]`
            A list of validation errors returned. A valid file will result in an emppty list being returned.
        """
        pass


class CDFValidator(HermesDataValidator):
    """
    Validator for CDF files.
    """

    def __init__(self):
        super().__init__()

        # CDF Schema
        self.schema = HermesDataSchema()

    def validate(self, file_path: str) -> list[str]:
        """
        Validate the CDF file.

        Parameters
        ----------
        file_path : `str`
            The path to the CDF file.

        Returns
        -------
        errors : `list[str]`
            A list of validation errors returned. A valid file will result in an emppty list being returned.
        """
        # Initialize Validation Errrors
        validation_errors = []

        try:
            # Open CDF file with context manager
            with CDF(file_path, readonly=True) as cdf_file:
                # Verify that all `required` global attributes in the schema are present
                global_attr_validation_errors = self._validate_global_attr_schema(
                    cdf_file=cdf_file
                )
                validation_errors.extend(global_attr_validation_errors)

                # Verify that all `required` variable attributes in the schema are present
                variable_attr_validation_errors = self._validate_variable_attr_schema(
                    cdf_file=cdf_file
                )
                validation_errors.extend(variable_attr_validation_errors)

                # Validate the CDF Using ISTP Module `FileChecks` Class
                file_checks_errors = self._file_checks(cdf_file=cdf_file)
                validation_errors.extend(file_checks_errors)

        except CDFError:
            validation_errors.append(f"Could not open CDF File at path: {file_path}")

        return validation_errors

    def _validate_global_attr_schema(self, cdf_file: CDF) -> list[str]:
        """
        Function to ensure all required global attributes in the schema are present
        in the generated CDF File.
        """
        global_attr_validation_errors = []
        # Loop for each attribute in the schema
        for attr_name, attr_schema in self.schema.global_attribute_schema.items():
            # If it is a required attribute and not present
            if attr_schema["validate"] and (attr_name not in cdf_file.attrs):
                global_attr_validation_errors.append(
                    f"Required attribute ({attr_name}) not present in global attributes.",
                )
            # If it is a required attribute but null
            if (
                attr_schema["validate"]
                and (attr_name in cdf_file.attrs)
                and (
                    (cdf_file.attrs[attr_name][0] == "")
                    or (cdf_file.attrs[attr_name][0] is None)
                )
            ):
                global_attr_validation_errors.append(
                    f"Required attribute ({attr_name}) not present in global attributes.",
                )
        return global_attr_validation_errors

    def _validate_variable_attr_schema(self, cdf_file: CDF) -> list[str]:
        """
        Function to ensure all required variable attributes in the schema are present
        in the generated CDF file.
        """
        variable_attr_validation_errors = []

        # Loop for each Variable in the CDF File
        for var_name in cdf_file:
            # Get the `Var()` Class for the Variable
            var_data = cdf_file[var_name]

            # Get the Variable Type to compare the required attributes
            var_type = ""
            if "VAR_TYPE" in var_data.attrs:
                var_type = var_data.attrs["VAR_TYPE"]
                variable_errors = self._validate_variable(cdf_file, var_name, var_type)
                variable_attr_validation_errors.extend(variable_errors)
            else:
                variable_attr_validation_errors.append(
                    f"Variable: {var_name} missing 'VAR_TYPE' attribute. Cannot Validate Variable."
                )

        return variable_attr_validation_errors

    def _validate_variable(
        self, cdf_file: CDF, var_name: str, var_type: str
    ) -> list[str]:
        """
        Function to Validate an individual Variable.
        """
        variable_errors = []
        # Get the Expected Attributes for the Variable Type
        var_type_attrs = self.schema.variable_attribute_schema[var_type]

        # Get the `Var()` Class for the Variable
        var_data = cdf_file[var_name]

        # Loop for each Variable Attribute in the schema
        for attr_name in var_type_attrs:
            attr_schema = self.schema.variable_attribute_schema["attribute_key"][
                attr_name
            ]
            # If it is a required attribute and not present
            if attr_schema["required"] and attr_name not in var_data.attrs:
                # Check to see if there is an "alternate" attribute
                if attr_schema["alternate"] is None:
                    variable_errors.append(
                        f"Variable: {var_name} missing '{attr_name}' attribute."
                    )
                # If there is an alternate, and the alternate is not in the metadata
                if (
                    "alternate" in attr_schema
                    and attr_schema["alternate"] is not None
                    and attr_schema["alternate"] not in var_data.attrs
                ):
                    variable_errors.append(
                        f"Variable: {var_name} missing '{attr_name}' attribute. Alternative: {attr_schema['alternate']} not found."
                    )
            # Assume that the Attribue is Present in the metadata for the Variable
            else:
                # If the Var Data can be Validated
                if (
                    "valid_values" in attr_schema
                    and attr_schema["valid_values"] is not None
                ):
                    attr_valid_values = attr_schema["valid_values"]
                    attr_value = var_data.attrs[attr_name]
                    if attr_value not in attr_valid_values:
                        variable_errors.append(
                            (
                                f"Variable: {var_name} Attribute '{attr_name}' not one of valid options.",
                                f"Was {attr_value}, expected one of {attr_valid_values}",
                            )
                        )

        # Validate Variable using ISTP Module `VariableChecks` class
        variable_checks_errors = self._variable_checks(
            cdf_file=cdf_file, var_name=var_name
        )
        variable_errors.extend(variable_checks_errors)

        return variable_errors

<<<<<<< HEAD
    def _file_checks(self, cdf_file: CDF):
=======
    def _validate_format(self, cdf_file: CDF, var_name: str) -> Union[str, None]:
        # Save the Current Format
        variable_format = cdf_file[var_name].meta["FORMAT"]
        # Get the target Format for the Variable
        target_format = self.schema._get_format(
            var_data=cdf_file[var_name], cdftype=cdf_file[var_name].type()
        )

        if variable_format != target_format:
            return f"Variable: {var_name} Attribute 'FORMAT' value '{variable_format}' does not match derrived format '{target_format}'"
        else:
            return None

    def _file_checks(self, cdf_file: CDF) -> list[str]:
>>>>>>> ba1fe823
        """
        Function to call individual pieces of the `spacepy.pycdf.istp.FileChecks` Class.
        We do not want to run all validation checks from this class using the `all()` function
        so we break up the individual function calls here.
        """
        file_checks_errors = []

        check_fns = [
            FileChecks.empty_entry,
            FileChecks.filename,
            FileChecks.time_monoton,
            FileChecks.times,
        ]

        # Loop through the Functions we want to check
        for func in check_fns:
            # Try to call the given function and report errors
            try:
                file_checks_errors.extend(func(cdf_file))
            # If the function errors out or does not complete, report this an an error itself.
            except:  # noqa: E722
                file_checks_errors.append(
                    "Test {} did not complete.".format(func.__name__)
                )

        return file_checks_errors

    def _variable_checks(self, cdf_file: CDF, var_name: str) -> list[str]:
        """
        Function to call individual pieces of the `spacepy.pycdf.istp.VariableChecks` Class.
        We do not want to run all validation checks from this class using the `all()` function
        so we break up the individual function calls here.
        """
        variable_checks_errors = []

        check_fns = [
            # This function makes incorrect asumptions about the UNITS that must be placed on
            # DELTA_PLUS_VAR and DELTA_MINUS var metadata attributes.
            # VariableChecks.deltas,
            VariableChecks.depends,
            VariableChecks.depsize,
            VariableChecks.empty_entry,
            # This function makes incorrect assumptions that the variable name must exactly
            # match the FILEDNAM metadata attribute.
            # VariableChecks.fieldnam,
            # This function makes incorrect assumtions that the FILLVAL must be derived from
            # the CDF data type of the variable. A FILLVAL should be allowed to be set as needed by
            # instrument team developers.
            # VariableChecks.fillval,
            VariableChecks.recordcount,
            # This function makes incorrect assumptions about the valid DISPLAY_TYPE options
            # based on the shape of the variable data.
            # VariableChecks.validdisplaytype,
            # This Function makes inforrect assumptions that the VLIDMIN and VLIDIMAX must be
            # derived from the CDF data type of the variable. A VALIDMIN and VALIDMAX should be
            # allowed to be set as needed by instrument team developers.
            self._validrange,
            self._validscale,
        ]

        # Loop through the Functions we want to check
        for func in check_fns:
            # Try to call the given function and report errors
            try:
                variable_checks_errors.extend(
                    ("{}: {}".format(var_name, e) for e in func(cdf_file[var_name]))
                )
            # If the function errors out or does not complete, report this an an error itself.
            except:  # noqa: E722
                variable_checks_errors.append(
                    "{}: Test {} did not complete.".format(var_name, func.__name__)
                )

        return variable_checks_errors

    def _validrange(self, v):
        """Check that all values are within VALIDMIN/VALIDMAX, or FILLVAL

        Compare all values of this variable to `VALIDMIN
        <https://spdf.gsfc.nasa.gov/istp_guide/vattributes.html#VALIDMIN>`_
        and ``VALIDMAX``; fails validation if any values are below
        VALIDMIN or above ``VALIDMAX`` unless equal to `FILLVAL
        <https://spdf.gsfc.nasa.gov/istp_guide/vattributes.html#FILLVAL>`_.

        Parameters
        ----------
        v : :class:`~spacepy.pycdf.Var`
            Variable to check

        Returns
        -------
        list of str
            Description of each validation failure.

        """
        return self._validhelper(v)

    def _validscale(self, v):
        """Check SCALEMIN<=SCALEMAX, and both in range for CDF datatype.

        Compares `SCALEMIN
        <https://spdf.gsfc.nasa.gov/istp_guide/vattributes.html#SCALEMIN>`_
        to ``SCALEMAX`` to make sure it isn't larger and both are
        within range of the variable CDF datatype.

        Parameters
        ----------
        v : :class:`~spacepy.pycdf.Var`
            Variable to check

        Returns
        -------
        list of str
            Description of each validation failure.

        """
        return self._validhelper(v, False)

    def _validhelper(self, v, rng=True):
        """Helper function for checking SCALEMIN/MAX, VALIDMIN/MAX

        Parameters
        ----------
        v : :class:`~spacepy.pycdf.Var`
            Variable to check

        rng : bool
            Do range check (True, default) or scale check (False)

        Returns
        -------
        list of str
            Description of each validation failure.
        """
        validscale = "VALID" if rng else "SCALE"
        whichmin, whichmax = (
            ("VALIDMIN", "VALIDMAX") if rng else ("SCALEMIN", "SCALEMAX")
        )
        errs = []
        vshape = v.shape
        minval, maxval = self.schema._get_minmax(v.type())
        if rng:
            data = v[...]
            is_fill = False
            if "FILLVAL" in v.attrs:
                filldtype = self.schema.numpytypedict.get(
                    v.attrs.type("FILLVAL"), object
                )
                if np.issubdtype(v.dtype, np.floating) and np.issubdtype(
                    filldtype, np.floating
                ):
                    is_fill = np.isclose(data, v.attrs["FILLVAL"])
                elif np.can_cast(np.asanyarray(v.attrs["FILLVAL"]), v.dtype):
                    is_fill = data == v.attrs["FILLVAL"]
        for which in (whichmin, whichmax):
            if which not in v.attrs:
                continue
            attrval = v.attrs[which]
            multidim = bool(np.shape(attrval))  # multi-dimensional
            if multidim:  # Compare shapes, require only 1D var
                # Match attribute dim to first non-record var dim
                firstdim = int(v.rv())
                if vshape[firstdim] != np.shape(attrval)[0]:
                    errs.append(
                        (
                            "{} element count {} does not match first data"
                            " dimension size {}."
                        ).format(which, np.shape(attrval)[0], v.shape[firstdim])
                    )
                    continue
                if len(vshape) != firstdim + 1:  # only one non-record dim
                    errs.append(
                        "Multi-element {} only valid with 1D variable.".format(which)
                    )
                    continue
                if firstdim:  # Add pseudo-record dim
                    attrval = np.reshape(attrval, (1, -1))
            # min, max, variable data all same dtype
            if not np.can_cast(np.asanyarray(attrval), np.asanyarray(minval).dtype):
                errs.append(
                    "{} type {} not comparable to variable type {}.".format(
                        which,
                        self.schema.cdftypenames[v.attrs.type(which)],
                        self.schema.cdftypenames[v.type()],
                    )
                )
                continue  # Cannot do comparisons
            if np.any((minval > attrval)) or np.any((maxval < attrval)):
                errs.append(
                    "{} ({}) outside valid data range ({},{}).".format(
                        which, attrval[0, :] if multidim else attrval, minval, maxval
                    )
                )
            if not rng or not len(v):  # nothing to compare
                continue
            # Always put numpy array on the left so knows to do element compare
            idx = (data < attrval) if which == whichmin else (data > attrval)
            idx = np.logical_and(idx, np.logical_not(is_fill))
            if idx.any():
                direction = "under" if which == whichmin else "over"
                if len(vshape) == 0:  # Scalar
                    errs.append(
                        "Value {} {} {} {}.".format(
                            data,
                            direction,
                            which,
                            attrval[0, :] if multidim else attrval,
                        )
                    )
                    continue
                badidx = np.nonzero(idx)
                badvals = data[badidx]
                if len(badidx) > 1:  # Multi-dimensional data
                    badidx = np.transpose(badidx)  # Group by value not axis
                else:
                    badidx = badidx[0]  # Just recover the index value
                if len(badvals) < 10:
                    badvalstr = ", ".join(str(d) for d in badvals)
                    badidxstr = ", ".join(str(d) for d in badidx)
                    errs.append(
                        "Value {} at index {} {} {} {}.".format(
                            badvalstr,
                            badidxstr,
                            direction,
                            which,
                            attrval[0, :] if multidim else attrval,
                        )
                    )
                else:
                    errs.append(
                        "{} values {} {} {}".format(
                            len(badvals),
                            direction,
                            which,
                            attrval[0, :] if multidim else attrval,
                        )
                    )
        if (whichmin in v.attrs) and (whichmax in v.attrs):
            if np.any(v.attrs[whichmin] > v.attrs[whichmax]):
                errs.append("{} > {}.".format(whichmin, whichmax))
        return errs<|MERGE_RESOLUTION|>--- conflicted
+++ resolved
@@ -1,10 +1,7 @@
 from pathlib import Path
 from abc import ABC, abstractmethod
-<<<<<<< HEAD
 import numpy as np
-=======
 from typing import Union
->>>>>>> ba1fe823
 from spacepy.pycdf import CDF, CDFError
 from spacepy.pycdf.istp import FileChecks, VariableChecks
 from hermes_core.util.schema import HermesDataSchema
@@ -225,24 +222,7 @@
 
         return variable_errors
 
-<<<<<<< HEAD
     def _file_checks(self, cdf_file: CDF):
-=======
-    def _validate_format(self, cdf_file: CDF, var_name: str) -> Union[str, None]:
-        # Save the Current Format
-        variable_format = cdf_file[var_name].meta["FORMAT"]
-        # Get the target Format for the Variable
-        target_format = self.schema._get_format(
-            var_data=cdf_file[var_name], cdftype=cdf_file[var_name].type()
-        )
-
-        if variable_format != target_format:
-            return f"Variable: {var_name} Attribute 'FORMAT' value '{variable_format}' does not match derrived format '{target_format}'"
-        else:
-            return None
-
-    def _file_checks(self, cdf_file: CDF) -> list[str]:
->>>>>>> ba1fe823
         """
         Function to call individual pieces of the `spacepy.pycdf.istp.FileChecks` Class.
         We do not want to run all validation checks from this class using the `all()` function
