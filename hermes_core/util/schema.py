--- conflicted
+++ resolved
@@ -141,1130 +141,6 @@
             variable_schema_layers=_variable_schema_layers,
             use_defaults=use_defaults,
         )
-<<<<<<< HEAD
-=======
-        measurement_attribute_key = measurement_attribute_schema["attribute_key"]
-
-        # Strip the Description of New Lines
-        for attr_name in measurement_attribute_key.keys():
-            measurement_attribute_key[attr_name]["description"] = (
-                measurement_attribute_key[attr_name]["description"].strip()
-            )
-
-        # Create New Column to describe which VAR_TYPE's require the given attribute
-        for attr_name in measurement_attribute_key.keys():
-            # Create a new list to store the var types
-            measurement_attribute_key[attr_name]["var_types"] = []
-            for var_type in ["data", "support_data", "metadata"]:
-                # If the attribute is required for the given var type
-                if attr_name in measurement_attribute_schema[var_type]:
-                    measurement_attribute_key[attr_name]["var_types"].append(var_type)
-            # Convert the list to a string that can be written to a CSV from the table
-            measurement_attribute_key[attr_name]["var_types"] = " ".join(
-                measurement_attribute_key[attr_name]["var_types"]
-            )
-
-        # Get all the Attributes from the Schema
-        attribute_names = list(measurement_attribute_key.keys())
-        table_rows = [info for _, info in measurement_attribute_key.items()]
-
-        # Create the Info Table
-        info = Table(rows=table_rows)
-        info.add_column(col=attribute_names, name="Attribute", index=0)
-
-        # Limit the Info to the requested Attribute
-        if attribute_name and attribute_name in info["Attribute"]:
-            info = info[info["Attribute"] == attribute_name]
-        elif attribute_name and attribute_name not in info["Attribute"]:
-            raise KeyError(
-                f"Cannot find Variable Metadata for attribute name: {attribute_name}"
-            )
-
-        return info
-
-    @staticmethod
-    def _check_well_formed(data):
-        """Checks if input data is well-formed, regular array
-
-        Returns
-        -------
-        :class:`~numpy.ndarray`s
-            The input data as a well-formed array; may be the input
-            data exactly.
-        """
-        msg = (
-            "Data must be well-formed, regular array of number, string, or astropy.time"
-        )
-        try:
-            d = np.asanyarray(data)
-        except ValueError:
-            raise ValueError(msg)
-        # In a future numpy, the case tested below will raise ValueError,
-        # so can remove entire if block.
-        if d.dtype == object:  # this is probably going to be bad
-            if d.shape != () and not len(d):
-                # Completely empty, so "well-formed" enough
-                return d
-            if np.array(d.flat[0]).shape != ():
-                # Sequence-like, so we know it's ragged
-                raise ValueError(msg)
-        return d
-
-    def _types(self, data, backward=False, encoding="utf-8"):
-        """
-        Find dimensions and valid types of a nested list-of-lists
-
-        Any given data may be representable by a range of CDF types; infer
-        the CDF types which can represent this data. This breaks down to:
-          1. Proper kind (numerical, string, time)
-          2. Proper range (stores highest and lowest number)
-          3. Sufficient resolution (EPOCH16 or TT2000 required if astropy.time has
-             microseconds or below.)
-
-        If more than one value satisfies the requirements, types are returned
-        in preferred order:
-          1. Type that matches precision of data first, then
-          2. integer type before float type, then
-          3. Smallest type first, then
-          4. signed type first, then
-          5. specifically-named (CDF_BYTE) vs. generically named (CDF_INT1)
-        So for example, EPOCH_16 is preferred over EPOCH if L{data} specifies
-        below the millisecond level (rule 1), but otherwise EPOCH is preferred
-        (rule 2). TIME_TT2000 is always preferred as of 0.3.0.
-
-        For floats, four-byte is preferred unless eight-byte is required:
-          1. absolute values between 0 and 3e-39
-          2. absolute values greater than 1.7e38
-        This will switch to an eight-byte double in some cases where four bytes
-        would be sufficient for IEEE 754 encoding, but where DEC formats would
-        require eight.
-
-        @param data: data for which dimensions and CDF types are desired
-        @type data: list (of lists)
-        @param backward: limit to pre-CDF3 types
-        @type backward: bool
-        @param encoding: Encoding to use for Unicode input, default utf-8
-        @type backward: str
-        @return: dimensions of L{data}, in order outside-in;
-                 CDF types which can represent this data;
-                 number of elements required (i.e. length of longest string)
-        @rtype: 3-tuple of lists ([int], [ctypes.c_long], [int])
-        @raise ValueError: if L{data} has irregular dimensions
-
-        """
-        d = HermesDataSchema._check_well_formed(data)
-        dims = d.shape
-        elements = 1
-        types = []
-
-        if d.dtype.kind in ("S", "U"):  # it's a string
-            types = [const.CDF_CHAR, const.CDF_UCHAR]
-            # Length of string from type (may be longer than contents)
-            elements = d.dtype.itemsize
-            if d.dtype.kind == "U":
-                # Big enough for contents (bytes/char are encoding-specific)
-                elements = max(
-                    elements // 4,  # numpy stores as 4-byte
-                    np.char.encode(d, encoding=encoding).dtype.itemsize,
-                )
-        elif isinstance(data, Time):
-            types = [const.CDF_TIME_TT2000, const.CDF_EPOCH16, const.CDF_EPOCH]
-        elif d is data or isinstance(data, np.generic):
-            # np array came in, use its type (or byte-swapped)
-            types = [
-                k
-                for k in self.numpytypedict
-                if (
-                    self.numpytypedict[k] == d.dtype
-                    or self.numpytypedict[k] == d.dtype.newbyteorder()
-                )
-                and k not in self.timetypes
-            ]
-            # Maintain priority to match the ordered lists below:
-            # float/double (44, 45) before real (21/22), and
-            # byte (41) before int (1) before char (51). So hack.
-            # Consider making typedict an ordered dict once 2.6 is dead.
-            types.sort(key=lambda x: x % 50, reverse=True)
-
-        if not types:  # not a numpy array, or can't parse its type
-            if d.dtype.kind == "O":  # Object. Try to make it numeric
-                if d.shape != () and not len(d):
-                    raise ValueError("Cannot determine CDF type of empty object array.")
-                # Can't do safe casting from Object, so try and compare
-                # Basically try most restrictive to least restrictive
-                trytypes = (np.uint64, np.int64, np.float64)
-                for t in trytypes:
-                    try:
-                        newd = d.astype(dtype=t)
-                    except TypeError:  # Failure to cast, try next type
-                        continue
-                    if (newd == d).all():  # Values preserved, use this type
-                        d = newd
-                        # Continue with normal guessing, as if a list
-                        break
-                else:
-                    # fell through without a match
-                    raise ValueError("Cannot convert generic objects to CDF type.")
-            if d.dtype.kind in ("i", "u"):  # integer
-                minval = np.min(d)
-                maxval = np.max(d)
-                if minval < 0:
-                    types = [
-                        const.CDF_BYTE,
-                        const.CDF_INT1,
-                        const.CDF_INT2,
-                        const.CDF_INT4,
-                        const.CDF_INT8,
-                        const.CDF_FLOAT,
-                        const.CDF_REAL4,
-                        const.CDF_DOUBLE,
-                        const.CDF_REAL8,
-                    ]
-                    cutoffs = [
-                        2**7,
-                        2**7,
-                        2**15,
-                        2**31,
-                        2**63,
-                        1.7e38,
-                        1.7e38,
-                        8e307,
-                        8e307,
-                    ]
-                else:
-                    types = [
-                        const.CDF_BYTE,
-                        const.CDF_INT1,
-                        const.CDF_UINT1,
-                        const.CDF_INT2,
-                        const.CDF_UINT2,
-                        const.CDF_INT4,
-                        const.CDF_UINT4,
-                        const.CDF_INT8,
-                        const.CDF_FLOAT,
-                        const.CDF_REAL4,
-                        const.CDF_DOUBLE,
-                        const.CDF_REAL8,
-                    ]
-                    cutoffs = [
-                        2**7,
-                        2**7,
-                        2**8,
-                        2**15,
-                        2**16,
-                        2**31,
-                        2**32,
-                        2**63,
-                        1.7e38,
-                        1.7e38,
-                        8e307,
-                        8e307,
-                    ]
-                types = [
-                    t
-                    for (t, c) in zip(types, cutoffs)
-                    if c > maxval and (minval >= 0 or minval >= -c)
-                ]
-            else:  # float
-                if dims == ():
-                    if d != 0 and (abs(d) > 1.7e38 or abs(d) < 3e-39):
-                        types = [const.CDF_DOUBLE, const.CDF_REAL8]
-                    else:
-                        types = [
-                            const.CDF_FLOAT,
-                            const.CDF_REAL4,
-                            const.CDF_DOUBLE,
-                            const.CDF_REAL8,
-                        ]
-                else:
-                    absolutes = np.abs(d[d != 0])
-                    if len(absolutes) > 0 and (
-                        np.max(absolutes) > 1.7e38 or np.min(absolutes) < 3e-39
-                    ):
-                        types = [const.CDF_DOUBLE, const.CDF_REAL8]
-                    else:
-                        types = [
-                            const.CDF_FLOAT,
-                            const.CDF_REAL4,
-                            const.CDF_DOUBLE,
-                            const.CDF_REAL8,
-                        ]
-        types = [t.value if hasattr(t, "value") else t for t in types]
-        # If data has a type, might be a VarCopy, prefer that type
-        if hasattr(data, "type"):
-            try:
-                t = data.type()
-            except AttributeError:
-                t = None
-                pass
-            if t in types:
-                types = [t]
-            # If passed array, types prefers its dtype, so try for compatible
-            # and let type() override
-            elif d is data:
-                try:
-                    _ = data.astype(dtype=self.numpytypedict[t])
-                except ValueError:
-                    pass
-                finally:
-                    types = [t]
-        # And if the VarCopy specifies a number of elements, use that
-        # if compatible
-        if hasattr(data, "nelems"):
-            ne = data.nelems()
-            if ne > elements:
-                elements = ne
-        return (dims, types, elements)
-
-    def _get_minmax(self, cdftype):
-        """Find minimum, maximum possible value based on CDF type.
-
-        This returns the processed value (e.g. astropy.times for Epoch
-        types) because comparisons to EPOCH16s are otherwise
-        difficult.
-
-        Parameters
-        ==========
-        cdftype : int
-            CDF type number from :mod:`~const`
-
-        Raises
-        ======
-        ValueError : if can't match the type
-
-        Returns
-        =======
-        out : tuple
-            minimum, maximum value supported by type (of type matching the
-            CDF type).
-
-        """
-        if hasattr(cdftype, "value"):
-            cdftype = cdftype.value
-        if cdftype in [
-            const.CDF_EPOCH.value,
-            const.CDF_EPOCH16.value,
-            const.CDF_TIME_TT2000.value,
-        ]:
-            return (
-                Time("1900-1-1T00:00:00.000", format="isot"),
-                Time("2250-1-1T00:00:00.000", format="isot"),
-            )
-        dtype = self.numpytypedict.get(cdftype, None)
-        if dtype is None:
-            raise ValueError("Unknown data type: {}".format(cdftype))
-        if np.issubdtype(dtype, np.integer):
-            inf = np.iinfo(dtype)
-        elif np.issubdtype(dtype, np.floating):
-            inf = np.finfo(dtype)
-        else:
-            raise ValueError("Unknown data type: {}".format(cdftype))
-        return (inf.min, inf.max)
-
-    def derive_measurement_attributes(
-        self, data, var_name: str, guess_types: Optional[list[int]] = None
-    ) -> OrderedDict:
-        """
-        Function to derive metadata for the given measurement.
-
-        Parameters
-        ----------
-        data : `hermes_core.timedata.HermesData`
-            An instance of `HermesData` to derive metadata from
-        var_name : `str`
-            The name of the measurement to derive metadata for
-        guess_types : `list[int]`, optional
-            Guessed CDF Type of the variable
-
-        Returns
-        -------
-        attributes: `OrderedDict`
-            A dict containing `key: value` pairs of derived metadata attributes.
-        """
-        measurement_attributes = OrderedDict()
-
-        # Guess the const CDF Data Type
-        var_data = data[var_name]
-        if not guess_types:
-            if var_name == "time":
-                # Guess the const CDF Data Type
-                (guess_dims, guess_types, guess_elements) = self._types(var_data)
-            elif hasattr(var_data, "value"):
-                # Support NDData use `.value`
-                (guess_dims, guess_types, guess_elements) = self._types(var_data.value)
-            else:
-                # TimeSeries Quantity and Spectra NDCube use `.data`
-                (guess_dims, guess_types, guess_elements) = self._types(var_data.data)
-
-        # Check the Attributes that can be derived
-        var_type = self._get_var_type(data, var_name)
-
-        if var_type == "data":
-            # Derive Attributes Specific to `data` VAR_TYPE
-            if not var_name == "time":
-                measurement_attributes["DEPEND_0"] = self._get_depend()
-            measurement_attributes["DISPLAY_TYPE"] = self._get_display_type()
-            measurement_attributes["FIELDNAM"] = self._get_fieldnam(var_name)
-            measurement_attributes["FILLVAL"] = self._get_fillval(guess_types[0])
-            measurement_attributes["FORMAT"] = self._get_format(
-                var_data, guess_types[0]
-            )
-            measurement_attributes["LABLAXIS"] = self._get_lablaxis(data, var_name)
-            measurement_attributes["SI_CONVERSION"] = self._get_si_conversion(
-                data, var_name
-            )
-            measurement_attributes["UNITS"] = self._get_units(data, var_name)
-            measurement_attributes["VALIDMIN"] = self._get_validmin(guess_types[0])
-            measurement_attributes["VALIDMAX"] = self._get_validmax(guess_types[0])
-            measurement_attributes["VAR_TYPE"] = self._get_var_type(data, var_name)
-        elif var_type == "support_data":
-            # Derive Attributes Specific to `support_data` VAR_TYPE
-            measurement_attributes["FIELDNAM"] = self._get_fieldnam(var_name)
-            measurement_attributes["FILLVAL"] = self._get_fillval(guess_types[0])
-            measurement_attributes["FORMAT"] = self._get_format(
-                var_data, guess_types[0]
-            )
-            measurement_attributes["LABLAXIS"] = self._get_lablaxis(data, var_name)
-            measurement_attributes["SI_CONVERSION"] = self._get_si_conversion(
-                data, var_name
-            )
-            measurement_attributes["UNITS"] = self._get_units(data, var_name)
-            measurement_attributes["VALIDMIN"] = self._get_validmin(guess_types[0])
-            measurement_attributes["VALIDMAX"] = self._get_validmax(guess_types[0])
-            measurement_attributes["VAR_TYPE"] = self._get_var_type(data, var_name)
-        elif var_type == "metadata":
-            # Derive Attributes Specific to `metadata` VAR_TYPE
-            measurement_attributes["FIELDNAM"] = self._get_fieldnam(var_name)
-            measurement_attributes["FILLVAL"] = self._get_fillval(guess_types[0])
-            measurement_attributes["FORMAT"] = self._get_format(
-                var_data, guess_types[0]
-            )
-            measurement_attributes["VAR_TYPE"] = self._get_var_type(data, var_name)
-        else:
-            warn_user(
-                f"Variable {var_name} has unrecognizable VAR_TYPE ({var_type}). Cannot Derive Metadata for Variable."
-            )
-
-        # Derive Attributes Specific to `spectra` Data
-        if hasattr(var_data, "wcs") and getattr(var_data, "wcs") is not None:
-            spectra_attributes = self._derive_spectra_attributes(var_data)
-            measurement_attributes.update(spectra_attributes)
-
-        return measurement_attributes
-
-    def derive_time_attributes(self, data) -> OrderedDict:
-        """
-        Function to derive metadata for the time measurement.
-
-        Parameters
-        ----------
-        data : `hermes_core.timedata.HermesData`
-            An instance of `HermesData` to derive metadata from.
-
-        Returns
-        -------
-        attributes : `OrderedDict`
-            A dict containing `key: value` pairs of time metadata attributes.
-        """
-
-        # Get the Variable Data
-        var_data = data["time"]
-        (guess_dims, guess_types, guess_elements) = self._types(var_data)
-
-        time_attributes = self.derive_measurement_attributes(
-            data, "time", guess_types=guess_types
-        )
-        # Check the Attributes that can be derived
-        time_attributes["REFERENCE_POSITION"] = self._get_reference_position(
-            guess_types[0]
-        )
-        time_attributes["RESOLUTION"] = self._get_resolution(data)
-        time_attributes["TIME_BASE"] = self._get_time_base(guess_types[0])
-        time_attributes["TIME_SCALE"] = self._get_time_scale(guess_types[0])
-        time_attributes["UNITS"] = self._get_time_units(guess_types[0])
-        return time_attributes
-
-    def derive_global_attributes(self, data) -> OrderedDict:
-        """
-        Function to derive global attributes for the given measurement data.
-
-        Parameters
-        ----------
-        data : `hermes_core.timedata.HermesData`
-            An instance of `HermesData` to derive metadata from.
-
-        Returns
-        -------
-        attributes : `OrderedDict`
-            A dict containing `key: value` pairs of global metadata attributes.
-        """
-        global_attributes = OrderedDict()
-        # Loop through Global Attributes
-        for attr_name, attr_schema in self.global_attribute_schema.items():
-            if attr_schema["derived"]:
-                derived_value = self._derive_global_attribute(data, attr_name=attr_name)
-                global_attributes[attr_name] = derived_value
-        return global_attributes
-
-    def _derive_global_attribute(self, data, attr_name):
-        """
-        Function to Derive Global Metadata Attributes
-        """
-        # SWITCH on the Derivation attr_name
-        if attr_name == "Generation_date":
-            return self._get_generation_date(data)
-        elif attr_name == "Start_time":
-            return self._get_start_time(data)
-        elif attr_name == "Data_type":
-            return self._get_data_type(data)
-        elif attr_name == "Logical_file_id":
-            return self._get_logical_file_id(data)
-        elif attr_name == "Logical_source":
-            return self._get_logical_source(data)
-        elif attr_name == "Logical_source_description":
-            return self._get_logical_source_description(data)
-        elif attr_name == "HERMES_version":
-            return self._get_hermes_version(data)
-        elif attr_name == "CDF_Lib_version":
-            return self._get_cdf_lib_version(data)
-        else:
-            raise ValueError(f"Derivation for Attribute ({attr_name}) Not Recognized")
-
-    def _derive_spectra_attributes(self, var_data):
-        """
-        Function to Derive WCS-Keyword Metadata Attributes for a given spectra variable
-        based on the variables `.wcs` member.
-        """
-        spectra_attributes = OrderedDict()
-
-        # WCSAXIS is a Single Attribute
-        spectra_attributes["WCSAXES"] = self._get_wcs_naxis(var_data)
-
-        # Get Sets/Collections of Attributes
-        for keyword, prop, _ in self.wcs_keyword_to_astropy_property:
-            for dimension_i in range(spectra_attributes["WCSAXES"]):
-                dimension_attr_name = (
-                    f"{keyword}{dimension_i+1}"  # KeynameName Indexed 1-4 vs 0-3
-                )
-                # Add the Property Value for the given Axis as a Metadata Attribute
-                spectra_attributes[dimension_attr_name] = self._get_wcs_dimension_attr(
-                    var_data=var_data, prop=prop, dimension=dimension_i
-                )
-
-        # Derive WCS Time Attributes
-        spectra_attributes["MJDREF"] = self._get_wcs_timeref(var_data)
-        spectra_attributes["TIMEUNIT"] = self._get_wcs_timeunit(var_data)
-        spectra_attributes["TIMEDEL"] = self._get_wcs_timedel(var_data)
-
-        return spectra_attributes
-
-    # =============================================================================================
-    #                             VARIABLE METADATA DERIVATIONS
-    # =============================================================================================
-
-    def _get_depend(self):
-        return "Epoch"
-
-    def _get_display_type(self):
-        return "time_series"
-
-    def _get_fieldnam(self, var_name):
-        if var_name != "time":
-            return deepcopy(var_name)
-        else:
-            return "Epoch"
-
-    def _get_fillval(self, guess_type):
-        # Get the Variable Data
-        if guess_type == const.CDF_TIME_TT2000.value:
-            return Time("9999-12-31T23:59:59.999999", format="isot")
-        else:
-            # Get the FILLVAL for the gussed data type
-            fillval = self._fillval_helper(cdf_type=guess_type)
-            return fillval
-
-    def _fillval_helper(self, cdf_type):
-        # Fill value, indexed by the CDF type (numeric)
-        fillvals = {}
-        # Integers
-        for i in (1, 2, 4, 8):
-            fillvals[getattr(const, "CDF_INT{}".format(i)).value] = -(2 ** (8 * i - 1))
-            if i == 8:
-                continue
-            fillvals[getattr(const, "CDF_UINT{}".format(i)).value] = 2 ** (8 * i) - 1
-        fillvals[const.CDF_EPOCH16.value] = (-1e31, -1e31)
-        fillvals[const.CDF_REAL8.value] = -1e31
-        fillvals[const.CDF_REAL4.value] = -1e31
-        fillvals[const.CDF_CHAR.value] = " "
-        fillvals[const.CDF_UCHAR.value] = " "
-        # Equivalent pairs
-        for cdf_t, equiv in (
-            (const.CDF_TIME_TT2000, const.CDF_INT8),
-            (const.CDF_EPOCH, const.CDF_REAL8),
-            (const.CDF_BYTE, const.CDF_INT1),
-            (const.CDF_FLOAT, const.CDF_REAL4),
-            (const.CDF_DOUBLE, const.CDF_REAL8),
-        ):
-            fillvals[cdf_t.value] = fillvals[equiv.value]
-        value = fillvals[cdf_type]
-        return value
-
-    def _get_format(self, var_data, cdftype):
-        """
-        Format can be specified using either Fortran or C format codes.
-        For instance, "F10.3" indicates that the data should be displayed across 10 characters
-        where 3 of those characters are to the right of the decimal. For a description of FORTRAN
-        formatting codes see the docs here:
-        https://docs.oracle.com/cd/E19957-01/805-4939/z40007437a2e/index.html
-        """
-        minn = "VALIDMIN"
-        maxx = "VALIDMAX"
-
-        if cdftype in (
-            const.CDF_INT1.value,
-            const.CDF_INT2.value,
-            const.CDF_INT4.value,
-            const.CDF_INT8.value,
-            const.CDF_UINT1.value,
-            const.CDF_UINT2.value,
-            const.CDF_UINT4.value,
-            const.CDF_BYTE.value,
-        ):
-            if minn in var_data.meta:  # Just use validmin or scalemin
-                minval = var_data.meta[minn]
-            elif cdftype in (
-                const.CDF_UINT1.value,
-                const.CDF_UINT2.value,
-                const.CDF_UINT4.value,
-            ):  # unsigned, easy
-                minval = 0
-            elif cdftype == const.CDF_BYTE.value:
-                minval = -(2**7)
-            else:  # Signed, harder
-                size = next(
-                    (
-                        i
-                        for i in (1, 2, 4, 8)
-                        if getattr(const, "CDF_INT{}".format(i)).value == cdftype
-                    )
-                )
-                minval = -(2 ** (8 * size - 1))
-            if maxx in var_data.meta:  # Just use max
-                maxval = var_data.meta[maxx]
-            elif cdftype == const.CDF_BYTE.value:
-                maxval = 2**7 - 1
-            else:
-                size = next(
-                    (
-                        8 * i
-                        for i in (1, 2, 4)
-                        if getattr(const, "CDF_UINT{}".format(i)).value == cdftype
-                    ),
-                    None,
-                )
-                if size is None:
-                    size = (
-                        next(
-                            (
-                                8 * i
-                                for i in (1, 2, 4, 8)
-                                if getattr(const, "CDF_INT{}".format(i)).value
-                                == cdftype
-                            )
-                        )
-                        - 1
-                    )
-                maxval = 2**size - 1
-            # Two tricks:
-            # -Truncate and add 1 rather than ceil so get
-            # powers of 10 (log10(10) = 1 but needs two digits)
-            # -Make sure not taking log of zero
-            if minval < 0:  # Need an extra space for the negative sign
-                fmt = "I{}".format(
-                    int(math.log10(max(abs(maxval), abs(minval), 1))) + 2
-                )
-            else:
-                fmt = "I{}".format(int(math.log10(maxval) if maxval != 0 else 1) + 1)
-        elif cdftype == const.CDF_TIME_TT2000.value:
-            fmt = "A{}".format(len("9999-12-31T23:59:59.999999999"))
-        elif cdftype == const.CDF_EPOCH16.value:
-            fmt = "A{}".format(len("31-Dec-9999 23:59:59.999.999.000.000"))
-        elif cdftype == const.CDF_EPOCH.value:
-            fmt = "A{}".format(len("31-Dec-9999 23:59:59.999"))
-        elif cdftype in (
-            const.CDF_REAL8.value,
-            const.CDF_REAL4.value,
-            const.CDF_FLOAT.value,
-            const.CDF_DOUBLE.value,
-        ):
-            if "VALIDMIN" in var_data.meta and "VALIDMAX" in var_data.meta:
-                range = var_data.meta["VALIDMAX"] - var_data.meta["VALIDMIN"]
-            # If not, just use nothing.
-            else:
-                range = None
-            # Find how many spaces we need for the 'integer' part of the number
-            # (Use maxx-minn for this...effectively uses VALIDMIN/MAX for most
-            # cases.)
-            if range and (minn in var_data.meta and maxx in var_data.meta):
-                if len(str(int(var_data.meta[maxx]))) >= len(
-                    str(int(var_data.meta[minn]))
-                ):
-                    ln = str(int(var_data.meta[maxx]))
-                else:
-                    ln = str(int(var_data.meta[minn]))
-            if range and ln and range < 0:  # Cover all our bases:
-                range = None
-            # Switch on Range
-            if (
-                range and ln and range <= 11
-            ):  # If range <= 11, we want 2 decimal places:
-                # Need extra for '.', and 3 decimal places (4 extra)
-                fmt = "F{}.3".format(len([i for i in ln]) + 4)
-            elif range and ln and 11 < range <= 101:
-                # Need extra for '.' (1 extra)
-                fmt = "F{}.2".format(len([i for i in ln]) + 3)
-            elif range and ln and 101 < range <= 1000:
-                # Need extra for '.' (1 extra)
-                fmt = "F{}.1".format(len([i for i in ln]) + 2)
-            else:
-                # No range, must not be populated, copied from REAL4/8(s) above
-                # OR we don't care because it's a 'big' number:
-                fmt = "G10.8E3"
-        elif cdftype in (
-            const.CDF_CHAR.value,
-            const.CDF_UCHAR.value,
-        ):
-            if hasattr(var_data, "data"):
-                var_data = var_data.data
-            fmt = "A{}".format(len(var_data))
-        else:
-            raise ValueError(
-                "Couldn't find FORMAT for type {}".format(
-                    self.cdftypenames.get(cdftype, "UNKNOWN")
-                )
-            )
-        return fmt
-
-    def _get_lablaxis(self, data, var_name):
-        return f"{var_name} [{self._get_units(data, var_name)}]"
-
-    def _get_reference_position(self, guess_type):
-        if guess_type == const.CDF_TIME_TT2000.value:
-            return "rotating Earth geoid"
-        else:
-            msg = f"Reference Position for Time type ({guess_type}) not found."
-            raise TypeError(msg)
-
-    def _get_resolution(self, data):
-        # Get the Variable Data
-        times = data.time
-        if len(times) < 2:
-            raise ValueError(
-                f"Can not derive Time Resolution, need 2 samples, found {times}."
-            )
-        # Calculate the Timedelta between two time samples
-        delta = times[1] - times[0]
-        # Get the number of second between samples.
-        delta_seconds = delta.to_value("s")
-        return f"{delta_seconds}s"
-
-    def _get_si_conversion(self, data, var_name):
-        # Get the Variable Data
-        var_data = data[var_name]
-        if var_name == "time":
-            conversion_rate = u.ns.to(u.s)
-            si_conversion = f"{conversion_rate:e}>{u.s}"
-        else:
-            # Get the Units as a String
-            if isinstance(var_data, u.Quantity):
-                try:
-                    conversion_rate = var_data.unit.to(var_data.si.unit)
-                    si_conversion = f"{conversion_rate:e}>{var_data.si.unit}"
-                except u.UnitConversionError:
-                    si_conversion = f"1.0>{var_data.unit}"
-            else:
-                si_conversion = " > "
-        return si_conversion
-
-    def _get_time_base(self, guess_type):
-        if guess_type == const.CDF_TIME_TT2000.value:
-            return "J2000"
-        else:
-            raise TypeError(f"Time Base for Time type ({guess_type}) not found.")
-
-    def _get_time_scale(self, guess_type):
-        if guess_type == const.CDF_TIME_TT2000.value:
-            return "Terrestrial Time (TT)"
-        else:
-            raise TypeError(f"Time Scale for Time type ({guess_type}) not found.")
-
-    def _get_time_units(self, guess_type):
-        if guess_type == const.CDF_TIME_TT2000.value:
-            return "ns"
-        else:
-            raise TypeError(f"Time Units for Time type ({guess_type}) not found.")
-
-    def _get_units(self, data, var_name):
-        # Get the Variable Data
-        var_data = data[var_name]
-        unit = ""
-        # Get the Unit from the TimeSeries Quantity if it exists
-        if hasattr(var_data, "unit") and var_data.unit is not None:
-            unit = var_data.unit.to_string()
-        # Try to ge the UNITS from the metadata
-        elif "UNITS" in var_data.meta and var_data.meta["UNITS"] is not None:
-            unit = var_data.meta["UNITS"]
-        return unit
-
-    def _get_validmin(self, guess_type):
-        # Get the Min Value
-        minval, _ = self._get_minmax(guess_type)
-        return minval
-
-    def _get_validmax(self, guess_type):
-        # Get the Max Value
-        _, maxval = self._get_minmax(guess_type)
-        return maxval
-
-    def _get_var_type(self, data, var_name):
-        # Get the Variable Data
-        var_data = data[var_name]
-        attr_name = "VAR_TYPE"
-        if (attr_name not in var_data.meta) or (not var_data.meta[attr_name]):
-            var_type = "data"
-        else:
-            var_type = var_data.meta[attr_name]
-        return var_type
-
-    # =============================================================================================
-    #                             SPECTRA METADATA DERIVATIONS
-    # =============================================================================================
-
-    def _get_wcs_naxis(self, var_data):
-        """
-        Function to get the number of axes within a spectra WCS member
-        """
-        attr_name = "WCSAXES"
-        if (attr_name not in var_data.meta) or (not var_data.meta[attr_name]):
-            attr_value = var_data.wcs.wcs.naxis
-        else:
-            attr_value = var_data.meta[attr_name]
-        return int(attr_value)
-
-    def _get_wcs_timeref(self, var_data):
-        """
-        Function to get the reference time within a spectra WCS member
-        """
-        attr_name = "MJDREF"
-        if (attr_name not in var_data.meta) or (not var_data.meta[attr_name]):
-            attr_value = var_data.wcs.wcs.mjdref[0]
-        else:
-            attr_value = var_data.meta[attr_name]
-        return attr_value
-
-    def _get_wcs_timeunit(self, var_data):
-        """
-        Function to get the time units within a spectra WCS member
-        """
-        attr_name = "TIMEUNIT"
-        if (attr_name not in var_data.meta) or (not var_data.meta[attr_name]):
-            attr_value = var_data.wcs.wcs.timeunit
-        else:
-            attr_value = var_data.meta[attr_name]
-        return attr_value
-
-    def _get_wcs_timedel(self, var_data):
-        """
-        Function to get the time delta (between points) within a spectra WCS member
-        """
-        attr_name = "TIMEDEL"
-        if (attr_name not in var_data.meta) or (not var_data.meta[attr_name]):
-            attr_value = var_data.wcs.wcs.timedel
-        else:
-            attr_value = var_data.meta[attr_name]
-        return attr_value
-
-    def _get_wcs_dimension_attr(self, var_data, prop, dimension):
-        """
-        Function to get the spectra's WCS keywork property along the given axis
-        """
-        # Get the Property for the given WCS Keyword for the given Axis
-        property_value = getattr(var_data.wcs.wcs, prop)[dimension]
-        # Convert to a String as needed
-        if isinstance(property_value, u.UnitBase):
-            property_value = property_value.to_string()
-        return property_value
-
-    # =============================================================================================
-    #                             GLOBAL METADATA DERIVATIONS
-    # =============================================================================================
-
-    def _get_logical_file_id(self, data):
-        """
-        Function to get the `Logical_file_id` required global attribute.
-
-        The attribute stores the name of the CDF File without the file
-        extension (e.g. '.cdf'). This attribute is requires to avoid
-        loss of the originial source in case of renaming.
-        """
-        attr_name = "Logical_file_id"
-        if (attr_name not in data.meta) or (not data.meta[attr_name]):
-            # Get Parts
-            instrument_id = self._get_instrument_id(data)
-            start_time = self._get_start_time(data)
-            data_level = self._get_data_level(data)
-            version = self._get_version(data)
-            mode = self._get_instrument_mode(data)
-
-            # Build Derivation
-            science_filename = util.create_science_filename(
-                instrument=instrument_id,
-                time=start_time,
-                level=data_level,
-                version=version,
-                mode=mode,
-            )
-            science_filename = science_filename.rstrip(util.FILENAME_EXTENSION)
-        else:
-            science_filename = data.meta[attr_name]
-        return science_filename
-
-    def _get_logical_source(self, data):
-        """
-        Function to get the `Logical_source` required global attribute.
-
-        This attribute determines the file naming convention in the SKT Editor
-        and is used by CDA Web.
-        """
-        attr_name = "Logical_source"
-        if (attr_name not in data.meta) or (not data.meta[attr_name]):
-            # Get Parts
-            spacecraft_id = self._get_spacecraft_id(data)
-            instrument_id = self._get_instrument_id(data)
-            data_type = self._get_data_type(data)
-            data_type_short_name, _ = data_type.split(">")
-
-            # Build Derivation
-            logical_source = f"{spacecraft_id}_{instrument_id}_{data_type_short_name}"
-        else:
-            logical_source = data.meta[attr_name]
-        return logical_source
-
-    def _get_logical_source_description(self, data):
-        """
-        Function to get the `Logical_source_description` required global attribute.
-
-        This attribute writes out the full words associated with the encryped
-        `Logical_source`  attribute.
-        """
-        attr_name = "Logical_source_description"
-        if (attr_name not in data.meta) or (not data.meta[attr_name]):
-            # Get Parts
-            spacecraft_long_name = self._get_spacecraft_long_name(data)
-            instrument_long_name = self._get_instrument_long_name(data)
-            data_type = self._get_data_type(data)
-            _, data_type_long_name = data_type.split(">")
-            logical_source_description = (
-                f"{spacecraft_long_name} {instrument_long_name} {data_type_long_name}"
-            )
-        else:
-            logical_source_description = data.meta[attr_name]
-        return logical_source_description
-
-    def _get_data_type(self, data):
-        """
-        Function to get the `Data_type` required global attribute.
-
-        This attribute is used by the CDF Writing software to create the filename.
-        It is a combination of the following components:
-            - mode
-            - data_level
-            - optional_data_product_descriptor
-        """
-        attr_name = "Data_type"
-        if (attr_name not in data.meta) or (not data.meta[attr_name]):
-            short_parts = []
-            long_parts = []
-
-            # Get `mode`
-            mode_short_name = self._get_instrument_mode(data)
-            mode_long_name = self._get_instrument_mode(data)
-            if bool(mode_short_name and mode_long_name):
-                short_parts.append(mode_short_name)
-                long_parts.append(mode_long_name)
-
-            # Get `data level`
-            data_level_short_name = self._get_data_level(data)
-            data_level_long_name = self._get_data_level_long_name(data)
-            if bool(data_level_short_name and data_level_long_name):
-                short_parts.append(data_level_short_name)
-                long_parts.append(data_level_long_name)
-
-            # Get `data product descriptor`
-            odpd_short_name = self._get_data_product_descriptor(data)
-            odpd_long_name = self._get_data_product_descriptor(data)
-            if bool(odpd_short_name and odpd_long_name):
-                short_parts.append(odpd_short_name)
-                long_parts.append(odpd_long_name)
-
-            # Build Derivation
-            data_type = "_".join(short_parts) + ">" + " ".join(long_parts)
-        else:
-            data_type = data.meta[attr_name]
-        return data_type
-
-    def _get_spacecraft_id(self, data):
-        """Function to get Spacecraft ID from Source_name Global Attribute"""
-        attr_name = "Source_name"
-        if (attr_name not in data.meta) or (not data.meta[attr_name]):
-            # Get Module Default
-            sc_id = hermes_core.MISSION_NAME
-        else:
-            sc_id = data.meta["Source_name"]
-            # Formatting
-            if ">" in sc_id:
-                short_name, _ = sc_id.split(">")
-                sc_id = short_name.lower()  # Makse sure its all lowercase
-        return sc_id
-
-    def _get_spacecraft_long_name(self, data):
-        """Function to get Spacecraft ID from Source_name Global Attribute"""
-        attr_name = "Source_name"
-        if (attr_name not in data.meta) or (not data.meta[attr_name]):
-            # Get Module Default
-            sc_id = hermes_core.MISSION_NAME
-        else:
-            sc_id = data.meta["Source_name"]
-            # Formatting
-            if ">" in sc_id:
-                _, long_name = sc_id.split(">")
-                sc_id = long_name
-        return sc_id
-
-    def _get_instrument_id(self, data):
-        """
-        Function to get Instrument ID from Descriptor Global Attribute
-
-        Instrument of investigation identifier shortened to three
-        letter acronym.
-        """
-        attr_name = "Descriptor"
-        if (attr_name not in data.meta) or (not data.meta[attr_name]):
-            instr_id = None
-        else:
-            instr_id = data.meta["Descriptor"]
-            # Formatting
-            if ">" in instr_id:
-                short_name, _ = instr_id.split(">")
-                instr_id = short_name.lower()  # Makse sure its all lowercase
-        return instr_id
-
-    def _get_instrument_long_name(self, data):
-        """
-        Function to get Instrument ID from Descriptor Global Attribute
-
-        Instrument of investigation identifier shortened to three
-        letter acronym.
-        """
-        attr_name = "Descriptor"
-        if (attr_name not in data.meta) or (not data.meta[attr_name]):
-            instr_id = None
-        else:
-            instr_id = data.meta["Descriptor"]
-            # Formatting
-            if ">" in instr_id:
-                _, long_name = instr_id.split(">")
-                instr_id = long_name
-        return instr_id
-
-    def _get_data_level(self, data):
-        """
-        Function to get Data Level of CDF data
-
-        The level to which the data product has been processed.
-        """
-        attr_name = "Data_level"
-        if (attr_name not in data.meta) or (not data.meta[attr_name]):
-            data_level = None
-        else:
-            data_level = data.meta["Data_level"]
-            # Formatting
-            if ">" in data_level:
-                short_name, _ = data_level.split(">")
-                data_level = short_name.lower()  # Makse sure its all lowercase
-        return data_level
-
-    def _get_data_level_long_name(self, data):
-        """
-        Function to get Data Level of CDF data
-
-        The level to which the data product has been processed.
-        """
-        attr_name = "Data_level"
-        if (attr_name not in data.meta) or (not data.meta[attr_name]):
-            data_level = None
-        else:
-            data_level = data.meta["Data_level"]
-            # Formatting
-            if ">" in data_level:
-                _, long_name = data_level.split(">")
-                data_level = long_name
-        return data_level
-
-    def _get_data_product_descriptor(self, data):
-        """
-        Function to get the (Optional) Data Product Descriptor.
-
-        This is an optional field that may not be needed for all products. Where it is used,
-        identifier shouls be short (3-8 charachters) descriptors that are helpful to end users.
-        If a descriptor contains multiple components, underscores are used top separate
-        hose components.
-        """
-        attr_name = "Data_product_descriptor"
-        if (attr_name not in data.meta) or (not data.meta[attr_name]):
-            odpd = ""
-        else:
-            odpd = data.meta["Data_product_descriptor"]
-        return odpd
-
-    def _get_generation_date(self, data):
-        """
-        Function to get the date that the CDF was generated.
-        """
-        return Time.now().strftime("%Y-%m-%d")
-
-    def _get_start_time(self, data):
-        """
-        Function to get the start time of the data contained in the CDF
-        given in format `YYYYMMDDThhmmss`
-        """
-        # Get the Start Time from the TimeSeries
-        return data["time"][0].isot
-
-    def _get_version(self, data):
-        """
-        Function to get the 3-part version number of the data product.
-        """
-        attr_name = "Data_version"
-        if (attr_name not in data.meta) or (not data.meta[attr_name]):
-            version = None
-        else:
-            version_str = data.meta["Data_version"].lower()
-            if "v" in version_str:
-                _, version = version_str.split("v")
-            else:
-                version = version_str
-        return version
-
-    def _get_instrument_mode(self, data):
-        """Function to get the mode attribute (TBS)"""
-        attr_name = "Instrument_mode"
-        if (attr_name not in data.meta) or (not data.meta[attr_name]):
-            instr_mode = ""
-        else:
-            instr_mode = data.meta["Instrument_mode"]
-        return instr_mode.lower()  # Makse sure its all lowercase
->>>>>>> 010b4b2a
 
     def _get_hermes_version(self, data):
         """Function to get the version of hermes_core used to generate the data"""
