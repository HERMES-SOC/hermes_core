"""Tests for CDF Files to and from data containers"""

from collections import OrderedDict
from pathlib import Path
import pytest
import numpy as np
from numpy.random import random
import tempfile
from astropy.timeseries import TimeSeries
from astropy.table import Column
from astropy.time import Time
from astropy.units import Quantity
import astropy.units as u
from astropy.nddata import NDData
from astropy.wcs import WCS
from ndcube import NDCube, NDCollection
from spacepy.pycdf import CDF, CDFError
from matplotlib.axes import Axes
from hermes_core.timedata import HermesData
from hermes_core.util.schema import HermesDataSchema
from hermes_core.util.validation import validate


def get_bad_timeseries():
    """
    TimeSeries returned does not contain Quantity Measurements
    """
    ts = TimeSeries()

    # Create an astropy.Time object
    time = np.arange(10)
    time_col = Time(time, format="unix")
    col = Column(data=time_col, name="time", meta={})
    ts.add_column(col)

    # Add Measurement
    col = Column(
        data=random(size=(10)), name="measurement", meta={"CATDESC": "Test Measurement"}
    )
    ts.add_column(col)
    return ts


def get_test_timeseries():
    """
    Function to get test astropy.timeseries.TimeSeries to re-use in other tests
    """
    ts = TimeSeries()

    # Create an astropy.Time object
    time = np.arange(10)
    time_col = Time(time, format="unix")
    ts["time"] = time_col

    # Add Measurement
    quant = Quantity(value=random(size=(10)), unit="m", dtype=np.uint16)
    ts["measurement"] = quant
    ts["measurement"].meta = OrderedDict(
        {
            "VAR_TYPE": "data",
            "CATDESC": "Test Data",
        }
    )
    return ts


def get_test_hermes_data():
    """
    Function to get test hermes_core.timedata.HermesData objects to re-use in other tests
    """

    # Astropy TimeSeries
    ts = TimeSeries(
        time_start="2016-03-22T12:30:31",
        time_delta=3 * u.s,
        data={"Bx": Quantity([1, 2, 3, 4], "gauss", dtype=np.uint16)},
    )

    # Support Data / Non-Time Varying Data
    support = {"support_counts": NDData(data=[1])}

    # Spectra Data
    spectra = NDCollection(
        [
            (
                "test_spectra",
                NDCube(
                    data=random(size=(4, 10)),
                    wcs=WCS(naxis=2),
                    meta={"CATDESC": "Test Spectra Variable"},
                    unit="eV",
                ),
            )
        ]
    )

    # Global Metadata Attributes
    input_attrs = HermesData.global_attribute_template("eea", "l1", "1.0.0")

    # Create HermesData Object
    hermes_data = HermesData(
        timeseries=ts, support=support, spectra=spectra, meta=input_attrs
    )
    hermes_data.timeseries["Bx"].meta.update({"CATDESC": "Test"})
    return hermes_data


def test_non_timeseries():
    """
    Test Asserts the `timeseries` parameter must accept an astropy.timeseries.TimeSeries
    """
    with pytest.raises(TypeError):
        _ = HermesData(timeseries=[], meta={})


def test_hermes_data_empty_ts():
    """
    Test asserts the `timeseries` parameter must accept an astropy.timeseries.TimeSeries
    that includes `Time` and at least one other measurement.
    """
    with pytest.raises(ValueError):
        _ = HermesData(timeseries=TimeSeries())


def test_hermes_data_single_column():
    ts = TimeSeries()

    # Create an astropy.Time object
    time = np.arange(10)
    time_col = Time(time, format="unix")
    ts["time"] = time_col

    # Meta
    input_attrs = HermesData.global_attribute_template("eea", "l1", "1.0.0")

    # Create TimeSeries with only Time - no measurements
    hermes_data = HermesData(timeseries=ts, meta=input_attrs)

    assert len(hermes_data.timeseries.columns) == 1


def test_hermes_data_bad_ts():
    """
    Test asserts that all measurements in `timeseries` member must be of type
    `astropy.units.Quantity`
    """
    ts = get_bad_timeseries()
    with pytest.raises(TypeError):
        _ = HermesData(timeseries=ts)


def test_hermes_data_default():
    """
    Test asserts that a HermesDate object is created with the minimal set of required
    global metadata: Descriptor, Data_level, Data_version.
    """
    ts = get_test_timeseries()

    with pytest.raises(ValueError) as e:
        # We expect this to throw an error that the Instrument is not recognized.
        # The Instrument is one of the attributes required for generating the filename
        # Initialize a CDF File Wrapper
        test_data = HermesData(ts)

    # Test Deleting the Writer
    del ts


<<<<<<< HEAD
def test_multidimensional_timeseries():
    """
    Test asserts that HermesData cannot be created with multi-dimensional data in
    the astropy.timeseries.TimeSeries member
    """
=======
def test_hermes_data_missing_descriptor():
    ts = get_test_timeseries()
    input_attrs = {}

    with pytest.raises(ValueError) as excinfo:
        # We expect this to throw an error that 'Descriptor' is required
        _ = HermesData(ts, meta=input_attrs)

        assert (
            str(excinfo.value)
            == "'Descriptor' global meta attribute required for HERMES Instrument name"
        )

    # Test Deleting the Writer
    del ts


def test_hermes_data_missing_data_level():
    ts = get_test_timeseries()
    input_attrs = HermesData.global_attribute_template("eea")

    with pytest.raises(ValueError) as excinfo:
        # We expect this to throw an error that 'Descriptor' is required
        _ = HermesData(ts, meta=input_attrs)

        assert (
            str(excinfo.value)
            == "'Data_level' global meta attribute required for HERMES data level"
        )

    # Test Deleting the Writer
    del ts


def test_hermes_data_missing_data_version():
    ts = get_test_timeseries()
    input_attrs = HermesData.global_attribute_template("eea", "l1")

    with pytest.raises(ValueError) as excinfo:
        # We expect this to throw an error that 'Descriptor' is required
        _ = HermesData(ts, meta=input_attrs)

        assert (
            str(excinfo.value)
            == "'Data_version' global meta attribute is required for HERMES data version"
        )

    # Test Deleting the Writer
    del ts


def test_none_attributes():
    test_data = get_test_hermes_data()

    # Add a Variable Attribute with Value None
    test_data.timeseries["time"].meta["none_attr"] = None

    with tempfile.TemporaryDirectory() as tmpdirname:
        with pytest.raises(ValueError):
            # Throws an error that we cannot have None attribute values
            test_data.save(output_path=tmpdirname)


def test_multidimensional_data():
>>>>>>> 6ef8e073
    ts = get_test_timeseries()
    ts["var"] = Quantity(value=random(size=(10, 2)), unit="s", dtype=np.uint16)

    with pytest.raises(ValueError):
        _ = HermesData(ts)


def test_support_data():
    """
    Test asserts support / non-time-varying data is created properly
    """
    # fmt: off
    input_attrs = {
        "Descriptor": "EEA>Electron Electrostatic Analyzer",
        "Data_level": "l1>Level 1",
        "Data_version": "v0.0.1",
    }
    # fmt: on
    ts = get_test_timeseries()

    # Bad Support
    support = {"support_var": [1]}
    with pytest.raises(TypeError):
        _ = HermesData(ts, support=support, meta=input_attrs)

    # Support as NDData
    support = {}
    support["support_nddata"] = NDData(data=[1])

    # Support as Quantity
    support["support_quantity"] = Quantity(value=[1], unit="count")

    # Create HermesData
    test_data = HermesData(ts, support=support, meta=input_attrs)

    assert "support_nddata" in test_data.support
    assert test_data.support["support_nddata"].data[0] == 1
    assert "support_quantity" in test_data.support
    assert test_data.support["support_quantity"].data[0] == 1


def test_spectra_data():
    """
    Test asserts spectra / high-dimensional data is created properly
    through ndcube.NDCollection structures.
    """
    input_attrs = {
        "Descriptor": "EEA>Electron Electrostatic Analyzer",
        "Data_level": "l1>Level 1",
        "Data_version": "v0.0.1",
    }
    # fmt: on
    ts = get_test_timeseries()

    # Bad Spectra
    spectra = random(size=(10, 4))
    with pytest.raises(TypeError):
        _ = HermesData(ts, spectra=spectra, meta=input_attrs)

    # Good Spectra
    spectra = NDCollection(
        [
            (
                "test_spectra",
                NDCube(
                    data=random(size=(10, 10)),
                    wcs=WCS(naxis=2),
                    meta={"CATDESC": "Test Spectra Variable"},
                    unit="eV",
                ),
            )
        ]
    )

    # Create HermesData
    test_data = HermesData(ts, spectra=spectra, meta=input_attrs)

    assert "test_spectra" in test_data.spectra
    assert test_data.spectra["test_spectra"].data.shape == (10, 10)


def test_hermes_data_valid_attrs():
    """
    Test asserts that a minmally-defined HermesData object can be created
    and saved to a CDF file.
    """
    # fmt: off
    input_attrs = {
        "Descriptor": "EEA>Electron Electrostatic Analyzer",
        "Data_level": "l1>Level 1",
        "Data_version": "v0.0.1",
    }
    # fmt: on

    ts = get_test_timeseries()
    # Initialize a CDF File Wrapper
    test_data = HermesData(ts, meta=input_attrs)

    # Convert the Wrapper to a CDF File
    with tempfile.TemporaryDirectory() as tmpdirname:
        test_file_output_path = test_data.save(output_path=tmpdirname)
        test_file_cache_path = Path(test_file_output_path)
        # Test the File Exists
        assert test_file_cache_path.exists()


def test_global_attribute_template():
    """
    Test asserts that the HermesData.global_attribute_template()
    function can be used to create a minimal subset of required metadata
    """
    # default
    assert isinstance(HermesData.global_attribute_template(), OrderedDict)

    # bad instrument
    with pytest.raises(ValueError):
        _ = HermesData.global_attribute_template(instr_name="test instrument")

    # bad Data Level
    with pytest.raises(ValueError):
        _ = HermesData.global_attribute_template(data_level="data level")

    # bad version
    with pytest.raises(ValueError):
        _ = HermesData.global_attribute_template(version="000")

    # good inputs
    template = HermesData.global_attribute_template(
        instr_name="eea", data_level="ql", version="1.3.6"
    )
    assert template["Descriptor"] == "EEA>Electron Electrostatic Analyzer"
    assert template["Data_level"] == "QL>Quicklook"
    assert template["Data_version"] == "1.3.6"


def test_default_properties():
<<<<<<< HEAD
    """
    Test asserts the values of HermesData class attributes.
    """
=======
    # fmt: off
    input_attrs = {
        "Descriptor": "EEA>Electron Electrostatic Analyzer",
        "Data_level": "l1>Level 1",
        "Data_version": "v0.0.1",
        "Start_time": Time.now()
    }
    # fmt: on

    ts = get_test_timeseries()
>>>>>>> 6ef8e073
    # Initialize a CDF File Wrapper
    test_data = get_test_hermes_data()

    # data
    assert isinstance(test_data.timeseries, TimeSeries)

    # support
    assert isinstance(test_data.support, dict)

    # data
    assert isinstance(test_data.data, dict)
    assert "timeseries" in test_data.data
    assert isinstance(test_data.data["timeseries"], TimeSeries)
    assert "support" in test_data.data
    assert isinstance(test_data.data["support"], dict)
    assert "spectra" in test_data.data
    assert isinstance(test_data.data["spectra"], NDCollection)

    # meta
    assert isinstance(test_data.meta, dict)

    # time
    assert isinstance(test_data.time, Time)

    # time_range
    assert isinstance(test_data.time_range, tuple)

    # __repr__
    assert isinstance(test_data.__repr__(), str)


def test_hermes_data_single_measurement():
    """
    Test assers that a HermesData object with a single added measurement
    can be created and saved to a CDF file.
    """
    # fmt: off
    input_attrs = {
        "Descriptor": "EEA>Electron Electrostatic Analyzer",
        "Data_level": "l1>Level 1",
        "Data_version": "v0.0.1",
    }
    # fmt: on

    ts = get_test_timeseries()
    # Initialize a CDF File Wrapper
    test_data = HermesData(ts, meta=input_attrs)

    # Add Measurement
    test_data.add_measurement("test_var1", Quantity(value=random(size=(10)), unit="km"))
    test_data.timeseries["test_var1"].meta.update(
        {"test_attr1": "test_value1", "CATDESC": "Test data"}
    )

    # Convert the Wrapper to a CDF File
    with tempfile.TemporaryDirectory() as tmpdirname:
        test_file_output_path = test_data.save(output_path=tmpdirname)

        test_file_cache_path = Path(test_file_output_path)
        # Test the File Exists
        assert test_file_cache_path.exists()


def test_hermes_data_add_measurement():
    """
    Asserts the HermesData.add_measurement() function adds data to the timeseries
    member as expected.
    """
    # fmt: off
    input_attrs = {
        "Descriptor": "EEA>Electron Electrostatic Analyzer",
        "Data_level": "l1>Level 1",
        "Data_version": "v0.0.1",
    }
    # fmt: on

    ts = get_test_timeseries()
    # Initialize a CDF File Wrapper
    test_data = HermesData(ts, meta=input_attrs)
    ts_len = len(test_data.timeseries.columns)

    # Add non-Quantity
    with pytest.raises(TypeError):
        test_data.add_measurement(measure_name="test", data=[], meta={})

    # Add multi-domensional data
    with pytest.raises(ValueError):
        q = Quantity(value=random(size=(10, 10, 10)), unit="s", dtype=np.uint16)
        test_data.add_measurement(measure_name="test", data=q, meta={})

    # Good measurement
    q = Quantity(value=random(size=(10)), unit="s", dtype=np.uint16)
    q.meta = OrderedDict({"CATDESC": "Test Variable"})
    test_data.add_measurement(measure_name="test", data=q)
    assert test_data.timeseries["test"].shape == (10,)

    # Add Dimensionless measurements (or Record-Varying) Data
    q = Quantity(value=random(size=(10)), unit=u.dimensionless_unscaled)
    test_data.add_measurement(
        measure_name="Test Dimensionless",
        data=q,
        meta={"CATDESC": "Test Dimensionless Data", "VAR_TYPE": "support_data"},
    )
    assert test_data.timeseries["Test Dimensionless"].shape == (10,)

    # Add Count-Based Record-Varying Data
    q = Quantity(value=random(size=(10)), unit=u.count)
    test_data.add_measurement(
        measure_name="Test Count",
        data=q,
        meta={"CATDESC": "Test Count Data", "VAR_TYPE": "support_data"},
    )
    assert test_data.timeseries["Test Count"].shape == (10,)

    # test remove_measurement
    test_data.remove("test")
    assert "test" not in test_data.timeseries.columns

    # Test non-existent variable
    with pytest.raises(ValueError):
        test_data.remove("bad_variable")


def test_hermes_data_add_support():
    """Function to Test Adding Support/ Non-Record-Varying Data"""
    # fmt: off
    input_attrs = {
        "Descriptor": "EEA>Electron Electrostatic Analyzer",
        "Data_level": "l1>Level 1",
        "Data_version": "v0.0.1",
    }
    # fmt: on

    ts = get_test_timeseries()
    # Initialize a CDF File Wrapper
    test_data = HermesData(ts, meta=input_attrs)

    # Add non-Quantity
    with pytest.raises(TypeError):
        test_data.add_support(name="test", data=[], meta={})

    # Add Test Metadata as NDData
    c = NDData(data=[1])
    test_data.add_support(
        name="Test Metadata",
        data=c,
        meta={"CATDESC": "Test Metadata Variable", "VAR_TYPE": "metadata"},
    )
    assert "Test Metadata" in test_data.support
    assert test_data.support["Test Metadata"].data[0] == 1

    # Add Test Metadata as Quantity
    test_data.add_support(
        name="Test Count",
        data=Quantity(value=[1], unit="count", dtype=np.uint16),
        meta={"CATDESC": "Test Metadata Count", "VAR_TYPE": "metadata"},
    )
    assert "Test Count" in test_data.support
    assert test_data.support["Test Count"].data[0] == 1

    # Test remove Support Data
    test_data.remove("Test Metadata")
    assert "Test Metadata" not in test_data.support


def test_hermes_data_add_spectra():
    """Function to Test Adding Spectra/ High-Dimensional Data"""
    # fmt: off
    input_attrs = {
        "Descriptor": "EEA>Electron Electrostatic Analyzer",
        "Data_level": "l1>Level 1",
        "Data_version": "v0.0.1",
    }
    # fmt: on

    ts = get_test_timeseries()
    # Initialize a CDF File Wrapper
    test_data = HermesData(ts, meta=input_attrs)

    # Add non-NDCube
    with pytest.raises(TypeError):
        test_data.add_spectra(name="test", data=[], meta={})

    # Add Test Data
    data = NDCube(
        data=random(size=(10, 10)),
        wcs=WCS(naxis=2),
        meta={"CATDESC": "Test Spectra Variable"},
        unit="eV",
    )
    test_data.add_spectra(
        name="Test Spectra",
        data=data,
        meta={"VAR_TYPE": "data"},
    )
    assert "Test Spectra" in test_data.spectra
    assert "CATDESC" in test_data.spectra["Test Spectra"].meta
    assert "VAR_TYPE" in test_data.spectra["Test Spectra"].meta
    assert test_data.spectra["Test Spectra"].data.shape == (10, 10)

    # Add a Second NDCube
    data = NDCube(
        data=random(size=(10, 10)),
        wcs=WCS(naxis=2),
        meta={"CATDESC": "Second Spectra Variable"},
        unit="eV",
    )
    test_data.add_spectra(
        name="Test2",
        data=data,
        meta={"VAR_TYPE": "data"},
    )
    assert "Test2" in test_data.spectra
    assert "CATDESC" in test_data.spectra["Test2"].meta
    assert "VAR_TYPE" in test_data.spectra["Test2"].meta
    assert test_data.spectra["Test2"].data.shape == (10, 10)

    # Test remove Support Data
    test_data.remove("Test Spectra")
    assert "Test Spectra" not in test_data.spectra


def test_hermes_data_plot():
    """
    Test asserts the HermesData.plot() function generates matplotlib
    images as expected.
    """
    # fmt: off
    input_attrs = {
        "Descriptor": "EEA>Electron Electrostatic Analyzer",
        "Data_level": "l1>Level 1",
        "Data_version": "v0.0.1",
    }
    # fmt: on

    ts = get_test_timeseries()
    # Initialize a CDF File Wrapper
    test_data = HermesData(ts, meta=input_attrs)
    q = Quantity(value=random(size=(10)), unit="m", dtype=np.uint16)
    q.meta = OrderedDict({"CATDESC": "Test Variable"})
    test_data.add_measurement(measure_name="test", data=q)

    # Plot All Columns
    ax = test_data.plot(subplots=True)
    assert isinstance(ax, np.ndarray)
    ax = test_data.plot(subplots=False)
    assert isinstance(ax, Axes)
    # Plot Single Column
    ax = test_data.plot(columns=["test"], subplots=True)
    assert isinstance(ax, Axes)
    ax = test_data.plot(columns=["test"], subplots=False)
    assert isinstance(ax, Axes)


def test_hermes_data_append():
    """
    Test asserts the HermesData.append() function adds to the TimeSeries member
    as expected.
    """
    # fmt: off
    input_attrs = {
        "Descriptor": "EEA>Electron Electrostatic Analyzer",
        "Data_level": "l1>Level 1",
        "Data_version": "v0.0.1",
    }
    # fmt: on

    ts = get_test_timeseries()
    # Initialize a CDF File Wrapper
    test_data = HermesData(ts, meta=input_attrs)

    # Append Non-TimeSeries
    with pytest.raises(TypeError):
        test_data.append([])

    # Append Not-Enough Columns
    ts = TimeSeries()
    time = np.arange(start=10, stop=20)
    time_col = Time(time, format="unix")
    col = Column(data=time_col, name="time", meta={})
    ts.add_column(col)
    with pytest.raises(ValueError):
        test_data.append(ts)

    # Append Too-Many Columns
    ts = TimeSeries()
    time = np.arange(start=10, stop=20)
    time_col = Time(time, format="unix")
    col = Column(data=time_col, name="time", meta={})
    ts.add_column(col)
    ts["test1"] = Quantity(value=random(size=(10)), unit="m", dtype=np.uint16)
    ts["test2"] = Quantity(value=random(size=(10)), unit="m", dtype=np.uint16)
    with pytest.raises(ValueError):
        test_data.append(ts)

    # Append Good
    ts = TimeSeries()
    time = np.arange(start=10, stop=20)
    ts["time"] = Time(time, format="unix")
    ts["measurement"] = Quantity(value=random(size=(10)), unit="m", dtype=np.uint16)
    test_data.append(ts)
    assert len(test_data.timeseries) == 20


def test_hermes_data_generate_valid_cdf():
    """
    Test asserts the HermesData data container can create an ISTP compliant CDF based on
    the spacepy.pycdf.istp module.
    """
    # fmt: off
    input_attrs = {
        "DOI": "https://doi.org/<PREFIX>/<SUFFIX>",
        "Data_level": "L1>Level 1",  # NOT AN ISTP ATTR
        "Data_version": "0.0.1",
        "Descriptor": "EEA>Electron Electrostatic Analyzer",
        "Data_product_descriptor": "odpd",
        "HTTP_LINK": [
            "https://spdf.gsfc.nasa.gov/istp_guide/istp_guide.html",
            "https://spdf.gsfc.nasa.gov/istp_guide/gattributes.html",
            "https://spdf.gsfc.nasa.gov/istp_guide/vattributes.html"
        ],
        "Instrument_mode": "default",  # NOT AN ISTP ATTR
        "Instrument_type": "Electric Fields (space)",
        "LINK_TEXT": [
            "ISTP Guide",
            "Global Attrs",
            "Variable Attrs"
        ],
        "LINK_TITLE": [
            "ISTP Guide",
            "Global Attrs",
            "Variable Attrs"
        ],
        "MODS": [
            "v0.0.0 - Original version.",
            "v1.0.0 - Include trajectory vectors and optics state.",
            "v1.1.0 - Update metadata: counts -> flux.",
            "v1.2.0 - Added flux error.",
            "v1.3.0 - Trajectory vector errors are now deltas."
        ],
        "PI_affiliation": "HERMES",
        "PI_name": "HERMES SOC",
        "TEXT": "Valid Test Case",
    }
    # fmt: on

    ts = get_test_timeseries()
    support = {
        "nrv_var": NDData(
            data=[1, 2, 3],
            meta={"CATDESC": "Test Metadata Variable", "VAR_TYPE": "metadata"},
        )
    }
    # Initialize a CDF File Wrapper
    test_data = HermesData(ts, support=support, meta=input_attrs)

    # Add the Time column
    test_data.timeseries["time"].meta.update(
        {
            "CATDESC": "TT2000 time tags",
            "VAR_TYPE": "support_data",
        }
    )

    # Add 'data' VAR_TYPE Attributes
    num_random_vars = 2
    for i in range(num_random_vars):
        # Add Measurement
        test_data.add_measurement(
            measure_name=f"test_var{i}",
            data=Quantity(value=random(size=(10)), unit="km"),
            meta={
                "CATDESC": "Test Data",
            },
        )

    # Add 'support_data' VAR_TYPE Attributes
    num_random_vars = 2
    for i in range(num_random_vars):
        # Add Measurement
        test_data.add_measurement(
            measure_name=f"test_support{i}",
            data=Quantity(value=random(size=(10)), unit="km"),
            meta={
                "VAR_TYPE": "support_data",
                "CATDESC": "Test Support",
            },
        )

    # Add 'metadata' VAR_TYPE Attributes
    num_random_vars = 2
    for i in range(num_random_vars):
        # Add Measurement
        test_data.add_measurement(
            measure_name=f"test_metadata{i}",
            data=Quantity(value=random(size=(10)), unit="km"),
            meta={
                "VAR_TYPE": "metadata",
                "CATDESC": "Test Metadata",
            },
        )

    # Convert the Wrapper to a CDF File
    with tempfile.TemporaryDirectory() as tmpdirname:
        # print out rights
        test_file_output_path = test_data.save(output_path=tmpdirname, overwrite=True)

        # Validate the generated CDF File
        result = validate(filepath=test_file_output_path)
        assert len(result) <= 1  # Logical Source and File ID Do not Agree

        # Remove the File
        test_file_cache_path = Path(test_file_output_path)
        test_file_cache_path.unlink()


def test_hermes_data_from_cdf():
    """
    Test asserts that the HermesData class can be created by loading a CDF file.
    """
    # fmt: off
    input_attrs = {
        "DOI": "https://doi.org/<PREFIX>/<SUFFIX>",
        "Data_level": "L1>Level 1",  # NOT AN ISTP ATTR
        "Data_version": "0.0.1",
        "Descriptor": "EEA>Electron Electrostatic Analyzer",
        "Data_product_descriptor": "odpd",
        "HTTP_LINK": [
            "https://spdf.gsfc.nasa.gov/istp_guide/istp_guide.html",
            "https://spdf.gsfc.nasa.gov/istp_guide/gattributes.html",
            "https://spdf.gsfc.nasa.gov/istp_guide/vattributes.html"
        ],
        "Instrument_mode": "default",  # NOT AN ISTP ATTR
        "Instrument_type": "Electric Fields (space)",
        "LINK_TEXT": [
            "ISTP Guide",
            "Global Attrs",
            "Variable Attrs"
        ],
        "LINK_TITLE": [
            "ISTP Guide",
            "Global Attrs",
            "Variable Attrs"
        ],
        "MODS": [
            "v0.0.0 - Original version.",
            "v1.0.0 - Include trajectory vectors and optics state.",
            "v1.1.0 - Update metadata: counts -> flux.",
            "v1.2.0 - Added flux error.",
            "v1.3.0 - Trajectory vector errors are now deltas."
        ],
        "PI_affiliation": "HERMES",
        "PI_name": "HERMES SOC",
        "TEXT": "Valid Test Case",
    }
    # fmt: on

    ts = get_test_timeseries()
    support = {
        "nrv_var": NDData(
            data=[1, 2, 3],
            meta={"CATDESC": "Test Metadata Variable", "VAR_TYPE": "metadata"},
        )
    }
    # Initialize a CDF File Wrapper
    test_data = HermesData(ts, support=support, meta=input_attrs)

    # Add the Time column
    test_data.timeseries["time"].meta.update(
        {
            "CATDESC": "TT2000 time tags",
            "VAR_TYPE": "support_data",
        }
    )

    # Add 'data' VAR_TYPE Attributes
    num_random_vars = 2
    for i in range(num_random_vars):
        # Add Measurement
        test_data.add_measurement(
            measure_name=f"test_var{i}",
            data=Quantity(value=random(size=(10)), unit="km"),
            meta={
                "CATDESC": "Test Data",
            },
        )

    # Add 'support_data' VAR_TYPE Attributes
    num_random_vars = 2
    for i in range(num_random_vars):
        # Add Measurement
        test_data.add_measurement(
            measure_name=f"test_support{i}",
            data=Quantity(value=random(size=(10)), unit="km"),
            meta={
                "VAR_TYPE": "support_data",
                "CATDESC": "Test Support",
            },
        )

    # Add 'metadata' VAR_TYPE Attributes
    num_random_vars = 2
    for i in range(num_random_vars):
        # Add Measurement
        test_data.add_measurement(
            measure_name=f"test_metadata{i}",
            data=Quantity(value=random(size=(10)), unit="km"),
            meta={
                "VAR_TYPE": "metadata",
                "CATDESC": "Test Metadata",
            },
        )

    # Convert the Wrapper to a CDF File
    with tempfile.TemporaryDirectory() as tmpdirname:
        test_file_output_path = test_data.save(output_path=tmpdirname)

        # Validate the generated CDF File
        result = validate(test_file_output_path)
        assert len(result) <= 1  # Logical Source and File ID Do not Agree

        # Try to Load the CDF File in a new CDFWriter
        new_writer = HermesData.load(test_file_output_path)

        # Remove the Original File
        test_file_cache_path = Path(test_file_output_path)
        test_file_cache_path.unlink()

        test_file_output_path2 = new_writer.save(output_path=tmpdirname)
        assert test_file_output_path == test_file_output_path2

        # Validate the generated CDF File
        result2 = validate(test_file_output_path2)
        assert len(result2) <= 1  # Logical Source and File ID Do not Agree
        assert len(result) == len(result2)


def test_hermes_data_idempotency():
    """
    Test asserts that a HermesData object that is saved and loaded does not have any
    changes in it members, measurements, or metadata.
    """
    # fmt: off
    input_attrs = {
        "DOI": "https://doi.org/<PREFIX>/<SUFFIX>",
        "Data_level": "L1>Level 1",  # NOT AN ISTP ATTR
        "Data_version": "0.0.1",
        "Descriptor": "EEA>Electron Electrostatic Analyzer",
        "Data_product_descriptor": "odpd",
        "HTTP_LINK": [
            "https://spdf.gsfc.nasa.gov/istp_guide/istp_guide.html",
            "https://spdf.gsfc.nasa.gov/istp_guide/gattributes.html",
            "https://spdf.gsfc.nasa.gov/istp_guide/vattributes.html"
        ],
        "Instrument_mode": "default",  # NOT AN ISTP ATTR
        "Instrument_type": "Electric Fields (space)",
        "LINK_TEXT": [
            "ISTP Guide",
            "Global Attrs",
            "Variable Attrs"
        ],
        "LINK_TITLE": [
            "ISTP Guide",
            "Global Attrs",
            "Variable Attrs"
        ],
        "MODS": [
            "v0.0.0 - Original version.",
            "v1.0.0 - Include trajectory vectors and optics state.",
            "v1.1.0 - Update metadata: counts -> flux.",
            "v1.2.0 - Added flux error.",
            "v1.3.0 - Trajectory vector errors are now deltas."
        ],
        "PI_affiliation": "HERMES",
        "PI_name": "HERMES SOC",
        "TEXT": "Valid Test Case",
    }
    # fmt: on
    # Generate a base HermesData object
    test_data = get_test_hermes_data()
    test_data.meta.update(input_attrs)

    # Induce a Bad (Null) Global Attribute
    test_data.meta["Test Null Attr"] = ""

    # Induce an Non-Record-Varying Variable
    test_data.add_support(
        name="NRV_var", data=NDData(["Test NRV Data"]), meta={"CATDESC": "NRV Variable"}
    )

    # Induce a Variable with Bad UNITS
    test_data.add_support(
        name="Bad_units_var",
        data=NDData(
            [1, 2, 3, 4],
            meta={
                "UNITS": "Not A Unit",
                "CATDESC": "Test Variable with Incoherent UNITS",
            },
        ),
    )

    with tempfile.TemporaryDirectory() as tmpdirname:
        test_file_output_path = test_data.save(output_path=tmpdirname)

        # Try loading the *Invalid* CDF File
        loaded_data = HermesData.load(test_file_output_path)

        assert len(test_data.timeseries.columns) == len(loaded_data.timeseries.columns)
        assert len(test_data.support) == len(loaded_data.support)
        assert len(test_data.meta) == len(loaded_data.meta)

        for attr in test_data.meta:
            assert attr in loaded_data.meta

        for var in test_data.timeseries.columns:
            assert var in loaded_data.timeseries.columns
            assert len(test_data.timeseries[var]) == len(loaded_data.timeseries[var])
            assert len(test_data.timeseries[var].meta) == len(
                loaded_data.timeseries[var].meta
            )
            assert (
                test_data.timeseries[var].meta["VAR_TYPE"]
                == loaded_data.timeseries[var].meta["VAR_TYPE"]
            )

        for var in test_data.support:
            assert var in loaded_data.support
            assert (
                test_data.support[var].data.shape == loaded_data.support[var].data.shape
            )
            assert len(test_data.support[var].meta) == len(
                loaded_data.support[var].meta
            )
            assert (
                test_data.support[var].meta["VAR_TYPE"]
                == loaded_data.support[var].meta["VAR_TYPE"]
            )

        schema = HermesDataSchema()
        for var in test_data.spectra:
            assert var in loaded_data.spectra
            assert (
                test_data.spectra[var].data.shape == loaded_data.spectra[var].data.shape
            )
            assert len(test_data.spectra[var].meta) == len(
                loaded_data.spectra[var].meta
            )
            for _, prop, _ in schema.wcs_keyword_to_astropy_property:
                pval1 = getattr(test_data.spectra[var].wcs.wcs, prop)
                pval2 = getattr(loaded_data.spectra[var].wcs.wcs, prop)
                assert len(pval1) == len(pval2)
                for i in range(len(pval1)):
                    assert pval1[i] == pval2[i]


@pytest.mark.parametrize(
    "bitlength",
    [
        np.uint8,
        np.uint16,
        np.uint32,
        np.uint64,
        np.int8,
        np.int16,
        np.int32,
        np.int64,
        np.float16,
        np.float32,
    ],
)
def test_bitlength_save_cdf(bitlength):
    """Check that it is possible to create a CDF file for all measurement bitlengths"""
    ts = TimeSeries(
        time_start="2016-03-22T12:30:31",
        time_delta=3 * u.s,
        data={"Bx": Quantity([1, 2, 3, 4], "gauss", dtype=bitlength)},
    )
    # fmt: off
    input_attrs = {
        "DOI": "https://doi.org/<PREFIX>/<SUFFIX>",
        "Data_level": "L1>Level 1",  # NOT AN ISTP ATTR
        "Data_version": "0.0.1",
        "Descriptor": "EEA>Electron Electrostatic Analyzer",
        "Data_product_descriptor": "odpd",
        "HTTP_LINK": [
            "https://spdf.gsfc.nasa.gov/istp_guide/istp_guide.html",
            "https://spdf.gsfc.nasa.gov/istp_guide/gattributes.html",
            "https://spdf.gsfc.nasa.gov/istp_guide/vattributes.html"
        ],
        "Instrument_mode": "default",  # NOT AN ISTP ATTR
        "Instrument_type": "Electric Fields (space)",
        "LINK_TEXT": [
            "ISTP Guide",
            "Global Attrs",
            "Variable Attrs"
        ],
        "LINK_TITLE": [
            "ISTP Guide",
            "Global Attrs",
            "Variable Attrs"
        ],
        "MODS": [
            "v0.0.0 - Original version.",
            "v1.0.0 - Include trajectory vectors and optics state.",
            "v1.1.0 - Update metadata: counts -> flux.",
            "v1.2.0 - Added flux error.",
            "v1.3.0 - Trajectory vector errors are now deltas."
        ],
        "PI_affiliation": "HERMES",
        "PI_name": "HERMES SOC",
        "TEXT": "Valid Test Case",
    }
    # fmt: on

    hermes_data = HermesData(timeseries=ts, meta=input_attrs)
    hermes_data.timeseries["Bx"].meta.update({"CATDESC": "Test"})
    with tempfile.TemporaryDirectory() as tmpdirname:
        test_file_output_path = hermes_data.save(output_path=tmpdirname)

        test_file_cache_path = Path(test_file_output_path)
        # Test the File Exists
        assert test_file_cache_path.exists()


def test_overwrite_save():
    """Test that when overwrite is set on save no error is generated when trying to create the same file twice"""
    # fmt: off
    input_attrs = {
        "DOI": "https://doi.org/<PREFIX>/<SUFFIX>",
        "Data_level": "L1>Level 1",  # NOT AN ISTP ATTR
        "Data_version": "0.0.1",
        "Descriptor": "EEA>Electron Electrostatic Analyzer",
        "Data_product_descriptor": "odpd",
        "HTTP_LINK": [
            "https://spdf.gsfc.nasa.gov/istp_guide/istp_guide.html",
            "https://spdf.gsfc.nasa.gov/istp_guide/gattributes.html",
            "https://spdf.gsfc.nasa.gov/istp_guide/vattributes.html"
        ],
        "Instrument_mode": "default",  # NOT AN ISTP ATTR
        "Instrument_type": "Electric Fields (space)",
        "LINK_TEXT": [
            "ISTP Guide",
            "Global Attrs",
            "Variable Attrs"
        ],
        "LINK_TITLE": [
            "ISTP Guide",
            "Global Attrs",
            "Variable Attrs"
        ],
        "MODS": [
            "v0.0.0 - Original version.",
            "v1.0.0 - Include trajectory vectors and optics state.",
            "v1.1.0 - Update metadata: counts -> flux.",
            "v1.2.0 - Added flux error.",
            "v1.3.0 - Trajectory vector errors are now deltas."
        ],
        "PI_affiliation": "HERMES",
        "PI_name": "HERMES SOC",
        "TEXT": "Valid Test Case",
    }
    # fmt: on
    td = get_test_hermes_data()
    td.meta.update(input_attrs)
    with tempfile.TemporaryDirectory() as tmpdirname:
        test_file_output_path = Path(td.save(output_path=tmpdirname))
        # Test the File Exists
        assert test_file_output_path.exists()
        # without overwrite set trying to create the file again should lead to an error
        with pytest.raises(CDFError):
            test_file_output_path = td.save(output_path=tmpdirname, overwrite=False)

        # with overwrite set there should be no error
        assert Path(td.save(output_path=tmpdirname, overwrite=True)).exists()


def test_without_cdf_lib():
    """Function to test HermesData Functions without the use of spacepy.pycdf libraries"""
    # fmt: off
    input_attrs = {
        "DOI": "https://doi.org/<PREFIX>/<SUFFIX>",
        "Data_level": "L1>Level 1",  # NOT AN ISTP ATTR
        "Data_version": "0.0.1",
        "Descriptor": "EEA>Electron Electrostatic Analyzer",
        "Data_product_descriptor": "odpd",
        "HTTP_LINK": [
            "https://spdf.gsfc.nasa.gov/istp_guide/istp_guide.html",
            "https://spdf.gsfc.nasa.gov/istp_guide/gattributes.html",
            "https://spdf.gsfc.nasa.gov/istp_guide/vattributes.html"
        ],
        "Instrument_mode": "default",  # NOT AN ISTP ATTR
        "Instrument_type": "Electric Fields (space)",
        "LINK_TEXT": [
            "ISTP Guide",
            "Global Attrs",
            "Variable Attrs"
        ],
        "LINK_TITLE": [
            "ISTP Guide",
            "Global Attrs",
            "Variable Attrs"
        ],
        "MODS": [
            "v0.0.0 - Original version.",
            "v1.0.0 - Include trajectory vectors and optics state.",
            "v1.1.0 - Update metadata: counts -> flux.",
            "v1.2.0 - Added flux error.",
            "v1.3.0 - Trajectory vector errors are now deltas."
        ],
        "PI_affiliation": "HERMES",
        "PI_name": "HERMES SOC",
        "TEXT": "Valid Test Case",
    }
    # fmt: on
    # Get Test TimeSeries
    ts = get_test_timeseries()

    # Disable CDF Libraries
    import spacepy.pycdf as pycdf

    pycdf.lib = None

    # Initialize a CDF File Wrapper
    test_data = HermesData(ts, meta=input_attrs)

    assert test_data.meta["CDF_Lib_version"] == "unknown version"

    # Reset/ Re-Enable CDF Libraries
    pycdf.lib = pycdf.Library(pycdf._libpath, pycdf._library)<|MERGE_RESOLUTION|>--- conflicted
+++ resolved
@@ -166,13 +166,6 @@
     del ts
 
 
-<<<<<<< HEAD
-def test_multidimensional_timeseries():
-    """
-    Test asserts that HermesData cannot be created with multi-dimensional data in
-    the astropy.timeseries.TimeSeries member
-    """
-=======
 def test_hermes_data_missing_descriptor():
     ts = get_test_timeseries()
     input_attrs = {}
@@ -236,8 +229,11 @@
             test_data.save(output_path=tmpdirname)
 
 
-def test_multidimensional_data():
->>>>>>> 6ef8e073
+def test_multidimensional_timeseries():
+    """
+    Test asserts that HermesData cannot be created with multi-dimensional data in
+    the astropy.timeseries.TimeSeries member
+    """
     ts = get_test_timeseries()
     ts["var"] = Quantity(value=random(size=(10, 2)), unit="s", dtype=np.uint16)
 
@@ -374,22 +370,9 @@
 
 
 def test_default_properties():
-<<<<<<< HEAD
     """
     Test asserts the values of HermesData class attributes.
     """
-=======
-    # fmt: off
-    input_attrs = {
-        "Descriptor": "EEA>Electron Electrostatic Analyzer",
-        "Data_level": "l1>Level 1",
-        "Data_version": "v0.0.1",
-        "Start_time": Time.now()
-    }
-    # fmt: on
-
-    ts = get_test_timeseries()
->>>>>>> 6ef8e073
     # Initialize a CDF File Wrapper
     test_data = get_test_hermes_data()
 
