--- conflicted
+++ resolved
@@ -30,9 +30,7 @@
     ts.add_column(col)
 
     # Add Measurement
-    col = Column(
-        data=random(size=(10)), name="measurement", meta={"CATDESC": "Test Measurement"}
-    )
+    col = Column(data=random(size=(10)), name="measurement", meta={"CATDESC": "Test Measurement"})
     ts.add_column(col)
     return ts
 
@@ -123,32 +121,19 @@
     # Bad Support
     support = {"support_var": [1]}
     with pytest.raises(TypeError):
-<<<<<<< HEAD
         _ = HermesData(ts, support=support, meta=input_attrs)
-=======
-        _ = TimeData(ts, support=support, meta=input_attrs)
->>>>>>> 8183335a
 
     # Good Support
     support = {"support_var": NDData(data=[1])}
 
-<<<<<<< HEAD
     # Create HermesData
     test_data = HermesData(ts, support=support, meta=input_attrs)
-=======
-    # Create TimeData
-    test_data = TimeData(ts, support=support, meta=input_attrs)
->>>>>>> 8183335a
 
     assert "support_var" in test_data.support
     assert test_data.support["support_var"].data[0] == 1
 
 
-<<<<<<< HEAD
 def test_hermes_data_valid_attrs():
-=======
-def test_timedata_valid_attrs():
->>>>>>> 8183335a
     # fmt: off
     input_attrs = {
         "Descriptor": "EEA>Electron Electrostatic Analyzer",
@@ -186,11 +171,7 @@
         _ = HermesData.global_attribute_template(version="000")
 
     # good inputs
-<<<<<<< HEAD
     template = HermesData.global_attribute_template(
-=======
-    template = TimeData.global_attribute_template(
->>>>>>> 8183335a
         instr_name="eea", data_level="ql", version="1.3.6"
     )
     assert template["Descriptor"] == "EEA>Electron Electrostatic Analyzer"
@@ -277,26 +258,16 @@
     q = Quantity(value=random(size=(10)), unit="s", dtype=np.uint16)
     q.meta = OrderedDict({"CATDESC": "Test Variable"})
     test_data.add_measurement(measure_name="test", data=q)
-<<<<<<< HEAD
     assert test_data.timeseries["test"].shape == (10,)
 
-    # Add Dimensionless Record-Varying Data
-=======
-    assert test_data["test"].shape == (10,)
-
     # Add Dimensionless measurements (or Record-Varying) Data
->>>>>>> 8183335a
     q = Quantity(value=random(size=(10)), unit=u.dimensionless_unscaled)
     test_data.add_measurement(
         measure_name="Test Dimensionless",
         data=q,
         meta={"CATDESC": "Test Dimensionless Data", "VAR_TYPE": "support_data"},
     )
-<<<<<<< HEAD
     assert test_data.timeseries["Test Dimensionless"].shape == (10,)
-=======
-    assert test_data["Test Dimensionless"].shape == (10,)
->>>>>>> 8183335a
 
     # Add Count-Based Record-Varying Data
     q = Quantity(value=random(size=(10)), unit=u.count)
@@ -305,59 +276,15 @@
         data=q,
         meta={"CATDESC": "Test Count Data", "VAR_TYPE": "support_data"},
     )
-<<<<<<< HEAD
     assert test_data.timeseries["Test Count"].shape == (10,)
 
     # test remove_measurement
     test_data.remove("test")
     assert "test" not in test_data.timeseries.columns
-=======
-    assert test_data["Test Count"].shape == (10,)
-
-    # test remove_measurement
-    test_data.remove("test")
-    assert "test" not in test_data
->>>>>>> 8183335a
 
     # Test non-existent variable
     with pytest.raises(ValueError):
         test_data.remove("bad_variable")
-<<<<<<< HEAD
-=======
-
-
-def test_timedata_add_support():
-    """Function to Test Adding Support/ Non-Record-Varying Data"""
-    # fmt: off
-    input_attrs = {
-        "Descriptor": "EEA>Electron Electrostatic Analyzer",
-        "Data_level": "l1>Level 1",
-        "Data_version": "v0.0.1",
-    }
-    # fmt: on
-
-    ts = get_test_timeseries()
-    # Initialize a CDF File Wrapper
-    test_data = TimeData(ts, meta=input_attrs)
-
-    # Add non-NDData
-    with pytest.raises(TypeError):
-        test_data.add_support(name="test", data=[], meta={})
-
-    # Add Test Metadata
-    c = NDData(data=[1])
-    test_data.add_support(
-        name="Test Metadata",
-        data=c,
-        meta={"CATDESC": "Test Metadata Variable", "VAR_TYPE": "metadata"},
-    )
-    assert "Test Metadata" in test_data.support
-    assert test_data.support["Test Metadata"].data[0] == 1
-
-    # Test remove Support Data
-    test_data.remove("Test Metadata")
-    assert "Test Metadata" not in test_data
->>>>>>> 8183335a
 
 
 def test_hermes_data_add_support():
@@ -513,11 +440,7 @@
         )
     }
     # Initialize a CDF File Wrapper
-<<<<<<< HEAD
     test_data = HermesData(ts, support=support, meta=input_attrs)
-=======
-    test_data = TimeData(ts, support=support, meta=input_attrs)
->>>>>>> 8183335a
 
     # Add the Time column
     test_data.timeseries["time"].meta.update(
@@ -625,11 +548,7 @@
         )
     }
     # Initialize a CDF File Wrapper
-<<<<<<< HEAD
     test_data = HermesData(ts, support=support, meta=input_attrs)
-=======
-    test_data = TimeData(ts, support=support, meta=input_attrs)
->>>>>>> 8183335a
 
     # Add the Time column
     test_data.timeseries["time"].meta.update(
@@ -701,11 +620,7 @@
         assert len(result) == len(result2)
 
 
-<<<<<<< HEAD
 def test_hermes_data_idempotency():
-=======
-def test_timedata_idempotency():
->>>>>>> 8183335a
     # fmt: off
     input_attrs = {
         "DOI": "https://doi.org/<PREFIX>/<SUFFIX>",
@@ -742,13 +657,8 @@
         "TEXT": "Valid Test Case",
     }
     # fmt: on
-<<<<<<< HEAD
     # Generate a base HermesData object
     test_data = get_test_hermes_data()
-=======
-    # Generate a base TimeData object
-    test_data = get_test_timedata()
->>>>>>> 8183335a
     test_data.meta.update(input_attrs)
 
     # Induce a Bad (Null) Global Attribute
@@ -763,7 +673,6 @@
     )
 
     with tempfile.TemporaryDirectory() as tmpdirname:
-<<<<<<< HEAD
         test_file_output_path = test_data.save(output_path=tmpdirname)
 
         # Try loading the *Invalid* CDF File
@@ -771,52 +680,26 @@
 
         assert len(test_data.timeseries.columns) == len(loaded_data.timeseries.columns)
         assert len(test_data.support) == len(loaded_data.support)
-=======
-        test_data_cols = test_data.columns
-        test_data_meta_keys = list(test_data.meta.keys())
-        test_file_output_path = test_data.save(output_path=tmpdirname)
-
-        # Try loading the *Invalid* CDF File
-        loaded_data = TimeData.load(test_file_output_path)
-
-        assert len(test_data) == len(loaded_data)
-        assert test_data.shape == loaded_data.shape
->>>>>>> 8183335a
         assert len(test_data.meta) == len(loaded_data.meta)
 
         for attr in test_data.meta:
             assert attr in loaded_data.meta
 
-<<<<<<< HEAD
         for var in test_data.timeseries.columns:
             assert var in loaded_data.timeseries.columns
             assert len(test_data.timeseries[var]) == len(loaded_data.timeseries[var])
-            assert len(test_data.timeseries[var].meta) == len(
-                loaded_data.timeseries[var].meta
-            )
+            assert len(test_data.timeseries[var].meta) == len(loaded_data.timeseries[var].meta)
             assert (
                 test_data.timeseries[var].meta["VAR_TYPE"]
                 == loaded_data.timeseries[var].meta["VAR_TYPE"]
             )
-=======
-        for var in test_data.columns:
-            assert var in loaded_data.columns
-            assert len(test_data[var]) == len(loaded_data[var])
-            assert len(test_data[var].meta) == len(loaded_data[var].meta)
-            assert test_data[var].meta["VAR_TYPE"] == loaded_data[var].meta["VAR_TYPE"]
->>>>>>> 8183335a
 
         for var in test_data.support:
             assert var in loaded_data.support
+            assert test_data.support[var].data.shape == loaded_data.support[var].data.shape
+            assert len(test_data.support[var].meta) == len(loaded_data.support[var].meta)
             assert (
-                test_data.support[var].data.shape == loaded_data.support[var].data.shape
-            )
-            assert len(test_data.support[var].meta) == len(
-                loaded_data.support[var].meta
-            )
-            assert (
-                test_data.support[var].meta["VAR_TYPE"]
-                == loaded_data.support[var].meta["VAR_TYPE"]
+                test_data.support[var].meta["VAR_TYPE"] == loaded_data.support[var].meta["VAR_TYPE"]
             )
 
 
