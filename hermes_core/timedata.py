"""
Container class for Measurement Data.
"""

from pathlib import Path
from collections import OrderedDict
from copy import deepcopy
from typing import Optional, Union
import numpy as np
import astropy
from astropy.time import Time
from astropy.timeseries import TimeSeries
from astropy.table import vstack
from astropy.nddata import NDData
from astropy import units as u
import ndcube
from ndcube import NDCube, NDCollection
import hermes_core
from hermes_core.util.io import CDFHandler
from hermes_core.util.schema import HermesDataSchema
from hermes_core.util.exceptions import warn_user
from hermes_core.util.util import VALID_DATA_LEVELS

__all__ = ["HermesData"]


class HermesData:
    """
    A generic object for loading, storing, and manipulating HERMES time series data.

    Parameters
    ----------
    timeseries :  `astropy.timeseries.TimeSeries`
        The time series of data. Columns must be `~astropy.units.Quantity` arrays.
    support : `Optional[dict[Union[astropy.units.Quantity, astropy.nddata.NDData]]]`
        Support data arrays which do not vary with time (i.e. Non-Record-Varying data).
    spectra : `Optional[ndcube.NDCollection]`
        One or more `ndcube.NDCube` objects containing spectral or higher-dimensional
        timeseries data.
    meta : `Optional[dict]`
        The metadata describing the time series in an ISTP-compliant format.

    Examples
    --------
    >>> import numpy as np
    >>> import astropy.units as u
    >>> from astropy.timeseries import TimeSeries
    >>> from ndcube import NDCube, NDCollection
    >>> from astropy.wcs import WCS
    >>> from astropy.nddata import NDData
    >>> from hermes_core.timedata import HermesData
    >>> # Create a TimeSeries structure
    >>> data = u.Quantity([1, 2, 3, 4], "gauss", dtype=np.uint16)
    >>> ts = TimeSeries(time_start="2016-03-22T12:30:31", time_delta=3 * u.s, data={"Bx": data})
    >>> # Create a Spectra structure
    >>> spectra = NDCollection(
    ...     [
    ...         (
    ...             "test_spectra",
    ...             NDCube(
    ...                 data=np.random.random(size=(4, 10)),
    ...                 wcs=WCS(naxis=2),
    ...                 meta={"CATDESC": "Test Spectra Variable"},
    ...                 unit="eV",
    ...             ),
    ...         )
    ...     ]
    ... )
    >>> # Create a Support Structure
    >>> support_data = {
    ...     "data_mask": NDData(data=np.eye(100, 100, dtype=np.uint16))
    ... }
    >>> # Create Global Metadata Attributes
    >>> input_attrs = HermesData.global_attribute_template("eea", "l1", "1.0.0")
    >>> # Create HermesData Object
    >>> hermes_data = HermesData(timeseries=ts, support=support_data, spectra=spectra, meta=input_attrs)

    Raises
    ------
    ValueError: If the number of columns is less than 2 or the required 'time' column is missing.
    TypeError: If any column, excluding 'time', is not an `astropy.units.Quantity` object with units.
    ValueError: If the elements of a `TimeSeries` column are multidimensional
    TypeError: If any `supoport` data elements are not type `astropy.nddata.NDData`
    TypeError: If `spectra` is not an `NDCollection` object.

    References
    ----------
    * `Astropy TimeSeries <https://docs.astropy.org/en/stable/timeseries/index.html/>`_
    * `Astropy Quantity and Units <https://docs.astropy.org/en/stable/units/index.html>`_
    * `Astropy Time <https://docs.astropy.org/en/stable/time/index.html>`_
    * `Astropy NDData <https://docs.astropy.org/en/stable/nddata/>`_
    * `Sunpy NDCube and NDCollection <https://docs.sunpy.org/projects/ndcube/en/stable/>`_
    * `Space Physics Guidelines for CDF (ISTP) <https://spdf.gsfc.nasa.gov/istp_guide/istp_guide.html>`_
    """

    def __init__(
        self,
        timeseries: astropy.timeseries.TimeSeries,
        support: Optional[
            dict[Union[astropy.units.Quantity, astropy.nddata.NDData]]
        ] = None,
        spectra: Optional[ndcube.NDCollection] = None,
        meta: Optional[dict] = None,
    ):
        # ================================================
        #               VALIDATE INPUTS
        # ================================================

        # Verify TimeSeries compliance
        if not isinstance(timeseries, TimeSeries):
            raise TypeError(
                "timeseries must be a `astropy.timeseries.TimeSeries` object."
            )

        if len(timeseries) == 0:
            raise ValueError(
                "timeseries cannot be empty, must include at least a 'time' column with valid times"
            )

        # Check individual Columns
        for colname in timeseries.columns:
            # Verify that all Measurements are `Quantity`
            if colname != "time" and not isinstance(timeseries[colname], u.Quantity):
                raise TypeError(
                    f"Column '{colname}' must be an astropy.units.Quantity object"
                )
            # Verify that the Column is only a single dimension
            if len(timeseries[colname].shape) > 1:  # If there is more than 1 Dimension
                raise ValueError(
                    f"Column '{colname}' must be a one-dimensional measurement. Split additional dimensions into unique measurenents."
                )

        # Global Metadata Attributes are compiled from two places. You can pass in
        # global metadata throug the `meta` parameter or through the `TimeSeries.meta`
        # attribute.
        _meta = {}
        if meta is not None and isinstance(meta, dict):
            _meta.update(meta)
        if timeseries.meta is not None and isinstance(timeseries.meta, dict):
            _meta.update(timeseries.meta)

        # Check Global Metadata Requirements - Require Descriptor, Data_level, Data_Version
        if "Descriptor" not in _meta or _meta["Descriptor"] is None:
            raise ValueError(
                "'Descriptor' global meta attribute required for HERMES Instrument name"
            )
        if "Data_level" not in _meta or _meta["Data_level"] is None:
            raise ValueError(
                "'Data_level' global meta attribute required for HERMES data level"
            )
        if "Data_version" not in _meta or _meta["Data_version"] is None:
            raise ValueError(
                "'Data_version' global meta attribute is required for HERMES data version"
            )

        # Check NRV Data
        if support is not None:
            for key in support:
                if not (
                    isinstance(support[key], u.Quantity)
                    or isinstance(support[key], NDData)
                ):
                    raise TypeError(
                        f"Variable '{key}' must be an astropy.units.Quantity or astropy.nddata.NDData object"
                    )

<<<<<<< HEAD
        # Check Higher-Dimensional Spectra
        if spectra is not None:
            if not isinstance(spectra, NDCollection):
                raise TypeError(
                    f"Spectra '{colname}' must be an ndcube.NDCollection object"
                )
=======
        # ================================================
        #         CREATE HERMES DATA STRUCTURES
        # ================================================
>>>>>>> 6ef8e073

        # Copy the TimeSeries
        self._timeseries = TimeSeries(timeseries, copy=True)

        # Add Input Metadata
        if meta is not None and isinstance(meta, dict):
            self._timeseries.meta.update(meta)

        # Add any Metadata from the original TimeSeries
        self._timeseries["time"].meta = OrderedDict()
        if hasattr(timeseries["time"], "meta"):
            self._timeseries["time"].meta.update(timeseries["time"].meta)

        # Add TimeSeries Measurement Metadata
        for col in self._timeseries.columns:
            if col != "time":
                self._timeseries[col].meta = self.measurement_attribute_template()
                if hasattr(timeseries[col], "meta"):
                    self._timeseries[col].meta.update(timeseries[col].meta)

        # Copy the Non-Record Varying Data
        if support:
            self._support = deepcopy(support)
        else:
            self._support = {}

        # Add Support Metadata
        for key in self._support:
            if hasattr(support[key], "meta"):
                self._support[key].meta.update(support[key].meta)
            else:
                self._support[key].meta = self.measurement_attribute_template()

<<<<<<< HEAD
        # Copy the High-Dimensional Spectra
        if spectra:
            self._spectra = spectra
        else:
            self._spectra = NDCollection([])
=======
        # ================================================
        #           DERIVE METADATA ATTRIBUTES
        # ================================================
>>>>>>> 6ef8e073

        # Derive Metadata
        self.schema = HermesDataSchema()
        self._derive_metadata()

    @property
    def timeseries(self):
        """
        (`astropy.timeseries.TimeSeries`) A `TimeSeries` representing one or more measurements as a function of time.
        """
        return self._timeseries

    @property
    def support(self):
        """
        (`dict[Union[astropy.units.Quantity, astropy.nddata.NDData]]`) A `dict` containing one or more non-time-varying support variables.
        """
        return self._support

    @property
    def spectra(self):
        """
        (`ndcube.NDCollection]`) A `NDCollection` object containing high-dimensional spectra data.
        """
        return self._spectra

    @property
    def data(self):
        """
        (`dict`) A `dict` containing each of `timeseries` and `support`.
        """
        return {
            "timeseries": self.timeseries,
            "spectra": self.spectra,
            "support": self.support,
        }

    @property
    def meta(self):
        """
        (`collections.OrderedDict`) Global metadata associated with the measurement data.
        """
        return self._timeseries.meta

    @property
    def time(self):
        """
        (`astropy.time.Time`) The times of the measurements.
        """
        t = Time(self._timeseries.time)
        # Set time format to enable plotting with astropy.visualisation.time_support()
        t.format = "iso"
        return t

    @property
    def time_range(self):
        """
        (`tuple`) The start and end times of the times.
        """
        return (self._timeseries.time.min(), self._timeseries.time.max())

    def __repr__(self):
        """
        Returns a representation of the `HermesData` class.
        """
        return self.__str__()

    def __str__(self):
        """
        Returns a string representation of the `HermesData` class.
        """
        str_repr = f"HermesData() Object:\n"
        # Global Attributes/Metedata
        str_repr += f"Global Attrs:\n"
        for attr_name, attr_value in self._timeseries.meta.items():
            str_repr += f"\t{attr_name}: {attr_value}\n"
        # TimeSeries Data
        str_repr += f"TimeSeries Data:\n"
        for var_name in self._timeseries.colnames:
            str_repr += f"\t{var_name}\n"
        # Support Data
        str_repr += f"Support Data:\n"
        for var_name in self._support.keys():
            str_repr += f"\t{var_name}\n"
        # Spectra Data
        str_repr += f"Spectra Data:\n"
        for var_name in self._spectra.keys():
            str_repr += f"\t{var_name}\n"
        return str_repr

    @staticmethod
    def global_attribute_template(
        instr_name: str = "", data_level: str = "", version: str = ""
    ) -> OrderedDict:
        """
        Function to generate a template of the required ISTP-compliant global attributes.

        Parameters
        ----------
        instr_name : `str`
            The instrument name. Must be "eea", "nemisis", "merit" or "spani".
        data_level : `str`
            The data level of the data. Must be "l0", "l1", "ql", "l2", "l3", "l4"
        version : `str`
            Must be of the form X.Y.Z.

        Returns
        -------
        template : `collections.OrderedDict`
            A template for required global attributes.
        """
        meta = HermesDataSchema.global_attribute_template()

        # Check the Optional Instrument Name
        if instr_name:
            if instr_name not in hermes_core.INST_NAMES:
                raise ValueError(
                    f"Instrument, {instr_name}, is not recognized. Must be one of {hermes_core.INST_NAMES}."
                )
            # Set the Property
            meta[
                "Descriptor"
            ] = f"{instr_name.upper()}>{hermes_core.INST_TO_FULLNAME[instr_name]}"

        # Check the Optional Data Level
        if data_level:
            if data_level not in VALID_DATA_LEVELS:
                raise ValueError(
                    f"Level, {data_level}, is not recognized. Must be one of {VALID_DATA_LEVELS[1:]}."
                )
            # Set the Property
            if data_level != "ql":
                meta["Data_level"] = f"{data_level.upper()}>Level {data_level[1]}"
            else:
                meta["Data_level"] = f"{data_level.upper()}>Quicklook"

        # Check the Optional Data Version
        if version:
            # check that version is in the right format with three parts
            if len(version.split(".")) != 3:
                raise ValueError(
                    f"Version, {version}, is not formatted correctly. Should be X.Y.Z"
                )
            meta["Data_version"] = version
        return meta

    @staticmethod
    def measurement_attribute_template() -> OrderedDict:
        """
        Function to generate a template of the required measurement attributes.

        Returns
        -------
        template : `collections.OrderedDict`
            A template for required variable attributes that must be provided.
        """
        return HermesDataSchema.measurement_attribute_template()

    def _derive_metadata(self):
        """
        Funtion to derive global and measurement metadata based on a HermesDataSchema
        """

        # Get Default Metadata
        for attr_name, attr_value in self.schema.default_global_attributes.items():
            self._update_global_attribute(attr_name, attr_value)

        # Global Attributes
        for attr_name, attr_value in self.schema.derive_global_attributes(
            self._timeseries
        ).items():
            self._update_global_attribute(attr_name, attr_value)

        # Time Measurement Attributes
        for attr_name, attr_value in self.schema.derive_time_attributes(
            self._timeseries
        ).items():
            self._update_timeseries_attribute(
                var_name="time", attr_name=attr_name, attr_value=attr_value
            )

        # Other Measurement Attributes
        for col in [col for col in self._timeseries.columns if col != "time"]:
            for attr_name, attr_value in self.schema.derive_measurement_attributes(
                self._timeseries, col
            ).items():
                self._update_timeseries_attribute(
                    var_name=col, attr_name=attr_name, attr_value=attr_value
                )

        # Support/ Non-Record-Varying Data
        for col in self._support:
            for attr_name, attr_value in self.schema.derive_measurement_attributes(
                self._support, col
            ).items():
                self._update_support_attribute(
                    var_name=col, attr_name=attr_name, attr_value=attr_value
                )

        # Spectra/ High-Dimensional Data
        for col in self._spectra:
            for attr_name, attr_value in self.schema.derive_measurement_attributes(
                self._spectra, col
            ).items():
                self._update_spectra_attribute(
                    var_name=col, attr_name=attr_name, attr_value=attr_value
                )

    def _update_global_attribute(self, attr_name, attr_value):
        # If the attribute is set, check if we want to overwrite it
        if (
            attr_name in self._timeseries.meta
            and self._timeseries.meta[attr_name] is not None
        ):
            # We want to overwrite if:
            #   1) The actual value is not the derived value
            #   2) The schema marks this attribute to be overwriten
            if (
                self._timeseries.meta[attr_name] != attr_value
                and self.schema.global_attribute_schema[attr_name]["overwrite"]
            ):
                warn_user(
                    f"Overriding Global Attribute {attr_name} : {self._timeseries.meta[attr_name]} -> {attr_value}"
                )
                self._timeseries.meta[attr_name] = attr_value
        # If the attribute is not set, set it
        else:
            self._timeseries.meta[attr_name] = attr_value

    def _update_timeseries_attribute(self, var_name, attr_name, attr_value):
        if (
            attr_name in self.timeseries[var_name].meta
            and self.timeseries[var_name].meta[attr_name] is not None
            and attr_name in self.schema.variable_attribute_schema["attribute_key"]
        ):
            attr_schema = self.schema.variable_attribute_schema["attribute_key"][
                attr_name
            ]
            if (
                self.timeseries[var_name].meta[attr_name] != attr_value
                and attr_schema["overwrite"]
            ):
                warn_user(
                    f"Overriding TimeSeries {var_name} Attribute {attr_name} : {self.timeseries[var_name].meta[attr_name]} -> {attr_value}"
                )
                self.timeseries[var_name].meta[attr_name] = attr_value
        else:
            self.timeseries[var_name].meta[attr_name] = attr_value

    def _update_support_attribute(self, var_name, attr_name, attr_value):
        if (
            attr_name in self._support[var_name].meta
            and self._support[var_name].meta[attr_name] is not None
            and attr_name in self.schema.variable_attribute_schema["attribute_key"]
        ):
            attr_schema = self.schema.variable_attribute_schema["attribute_key"][
                attr_name
            ]
            if (
                self._support[var_name].meta[attr_name] != attr_value
                and attr_schema["overwrite"]
            ):
                warn_user(
                    f"Overriding Support {var_name} Attribute {attr_name} : {self._support[var_name].meta[attr_name]} -> {attr_value}"
                )
                self._support[var_name].meta[attr_name] = attr_value
        else:
            self._support[var_name].meta[attr_name] = attr_value

    def _update_spectra_attribute(self, var_name, attr_name, attr_value):
        if (
            attr_name in self._spectra[var_name].meta
            and self._spectra[var_name].meta[attr_name] is not None
            and attr_name in self.schema.variable_attribute_schema["attribute_key"]
        ):
            attr_schema = self.schema.variable_attribute_schema["attribute_key"][
                attr_name
            ]
            if (
                self._spectra[var_name].meta[attr_name] != attr_value
                and attr_schema["overwrite"]
            ):
                warn_user(
                    f"Overriding Spectra {var_name} Attribute {attr_name} : {self._spectra[var_name].meta[attr_name]} -> {attr_value}"
                )
                self._spectra[var_name].meta[attr_name] = attr_value
        else:
            self._spectra[var_name].meta[attr_name] = attr_value

    def add_measurement(self, measure_name: str, data: u.Quantity, meta: dict = None):
        """
        Add a new time-varying scalar measurement (column).

        Parameters
        ----------
        measure_name: `str`
            Name of the measurement to add.
        data: `astropy.units.Quantity`
            The data to add. Must have the same time stamps as the existing data.
        meta: `dict`, optional
            The metadata associated with the measurement.

        Raises
        ------
        TypeError: If var_data is not of type Quantity.
        ValueError: If data has more than one dimension
        """
        # Verify that all Measurements are `Quantity`
        if (not isinstance(data, u.Quantity)) or (not data.unit):
            raise TypeError(
                f"Measurement {measure_name} must be type `astropy.units.Quantity` and have `unit` assigned."
            )
        # Verify that the Column is only a single dimension
        if len(data.shape) > 1:  # If there is more than 1 Dimension
            raise ValueError(
                f"Column '{measure_name}' must be a one-dimensional measurement. Split additional dimensions into unique measurenents."
            )

        self._timeseries[measure_name] = data
        # Add any Metadata from the original Quantity
        self._timeseries[measure_name].meta = self.measurement_attribute_template()
        if hasattr(data, "meta"):
            self._timeseries[measure_name].meta.update(data.meta)
        if meta:
            self._timeseries[measure_name].meta.update(meta)

        # Derive Metadata Attributes for the Measurement
        self._derive_metadata()

    def add_support(
        self,
        name: str,
        data: Union[astropy.units.Quantity, astropy.nddata.NDData],
        meta: Optional[dict] = None,
    ):
        """
        Add a new non-time-varying data array.

        Parameters
        ----------
        name: `str`
            Name of the data array to add.
        data: `Union[astropy.units.Quantity, astropy.nddata.NDData]`,
            The data to add.
        meta: `Optional[dict]`, optional
            The metadata associated for the data array.

        Raises
        ------
        TypeError: If var_data is not of type NDData.
        """
        # Verify that all Measurements are `NDData`
        if not (isinstance(data, u.Quantity) or isinstance(data, NDData)):
            raise TypeError(f"Measurement {name} must be type `astropy.nddata.NDData`.")

        self._support[name] = data
        # Add any Metadata from the original Quantity or NDData
        if hasattr(data, "meta"):
            self._support[name].meta.update(data.meta)
        else:
            self._support[name].meta = self.measurement_attribute_template()
        # Add any Metadata Passed not in the NDData
        if meta:
            self._support[name].meta.update(meta)

        # Derive Metadata Attributes for the Measurement
        self._derive_metadata()

    def add_spectra(self, name: str, data: NDCube, meta: dict = None):
        """
        Add a new time-varying vector measurement. This include higher-dimensional time-varying
        data.

        Parameters
        ----------
        name: `str`
            Name of the measurement to add.
        data: `ndcube.NDCube`
            The data to add. Must have the same time stamps as the existing data.
        meta: `dict`, optional
            The metadata associated with the measurement.

        Raises
        ------
        TypeError: If var_data is not of type NDCube.
        """
        # Verify that all Measurements are `NDCube`
        if not isinstance(data, NDCube):
            raise TypeError(f"Measurement {name} must be type `ndcube.NDCube`.")

        # Add the new measurement
        if len(self._spectra) == 0:
            aligned_axes = (0,)
            self._spectra = NDCollection([(name, data)], aligned_axes)
        else:
            # Check to see if we need to maintain the aligned axes
            if self._spectra.aligned_axes:
                first_aligned_axes = self._spectra.aligned_axes[
                    self._spectra._first_key
                ]
                aligned_axes = tuple(0 for _ in range(len(first_aligned_axes)))
                self._spectra.update([(name, data)], aligned_axes)
            else:
                self._spectra.update([(name, data)], self._spectra.aligned_axes)

        # Add any Metadata Passed not in the NDCube
        if meta:
            self._spectra[name].meta.update(meta)

        # Derive Metadata Attributes for the Measurement
        self._derive_metadata()

    def remove(self, measure_name: str):
        """
        Remove an existing measurement or support data array.

        Parameters
        ----------
        measure_name: `str`
            Name of the variable to remove.
        """
        if measure_name in self._timeseries.columns:
            self._timeseries.remove_column(measure_name)
        elif measure_name in self._support:
            self._support.pop(measure_name)
        elif measure_name in self._spectra:
            try:
                self._spectra.pop(measure_name)
            except AttributeError:
                # There is a potential bug in the NDCollection source for the `pop()` function that
                # throws this error when the `NDCollection.aligned_axes` are `None`.
                # https://github.com/sunpy/ndcube/issues/641
                pass
        else:
            raise ValueError(f"Data for Measurement {measure_name} not found.")

    def plot(self, axes=None, columns=None, subplots=True, **plot_args):
        """
        Plot the measurement data.

        Parameters
        ----------
        axes : `~matplotlib.axes.Axes`, optional
            If provided the image will be plotted on the given axes.
            Defaults to `None` and creates a new axis.
        columns : `list[str]`, optional
            If provided, only plot the specified measurements otherwise try to plot them all.
        subplots : `bool`
            If set, all columns are plotted in their own plot panel.
        **plot_args : `dict`, optional
            Additional plot keyword arguments that are handed to
            `~matplotlib.axes.Axes`.

        Returns
        -------
        `~matplotlib.axes.Axes`
            The plot axes.
        """
        from astropy.visualization import quantity_support, time_support
        from matplotlib.axes import Axes

        # Set up the plot axes based on the number of columns to plot
        axes, columns = self._setup_axes_columns(axes, columns, subplots=subplots)
        quantity_support()
        time_support()

        if subplots:
            i = 0
            if isinstance(axes, Axes):  # subplots is true but only one column given
                iter_axes = [axes]
            else:
                iter_axes = axes
            for this_ax, this_col in zip(iter_axes, columns):
                if i == 0:
                    this_ax.set_title(
                        f'{self.meta["Mission_group"]} {self.meta["Descriptor"]} {self.meta["Data_level"]}'
                    )
                    i += 1
                this_ax.plot(self.time, self.timeseries[this_col], **plot_args)
                this_ax.set_ylabel(self.timeseries[this_col].meta["LABLAXIS"])
        else:
            axes.set_title(
                f'{self.meta["Mission_group"]} {self.meta["Descriptor"]} {self.meta["Data_level"]}'
            )
            for this_col in columns:
                axes.plot(
                    self.time,
                    self.timeseries[this_col],
                    label=self.timeseries[this_col].meta["LABLAXIS"],
                    **plot_args,
                )
            axes.legend()
        # Setup the Time Axis
        self._setup_x_axis(axes)

        return axes

    def _setup_axes_columns(self, axes, columns, subplots=False):
        """
        Validate data for plotting, and get default axes/columns if not passed
        by the user.

        Code courtesy of sunpy.
        """
        import matplotlib.pyplot as plt

        # If no individual columns were input, try to plot all columns
        if columns is None:
            columns = list(self.timeseries.columns.copy())
            columns.remove("time")
        # Create Axes or Subplots for displaying the data
        if axes is None:
            if not subplots:
                axes = plt.gca()
            else:
                axes = plt.gcf().subplots(ncols=1, nrows=len(columns), sharex=True)

        return axes, columns

    @staticmethod
    def _setup_x_axis(ax):
        """
        Shared code to set x-axis properties.

        Code courtesy of sunpy.
        """
        import matplotlib.dates as mdates

        if isinstance(ax, np.ndarray):
            ax = ax[-1]

        locator = ax.xaxis.get_major_locator()
        ax.xaxis.set_major_formatter(mdates.ConciseDateFormatter(locator))

    def append(self, timeseries: TimeSeries):
        """
        Add additional measurements to an existing column.

        Parameters
        ----------
        timeseries : `astropy.timeseries.TimeSeries`
            The data to be appended (rows) as a `TimeSeries` object.
        """
        # Verify TimeSeries compliance
        if not isinstance(timeseries, TimeSeries):
            raise TypeError("Data must be a TimeSeries object.")
        if len(timeseries.columns) < 2:
            raise ValueError("Data must have at least 2 columns")
        if len(self.timeseries.columns) != len(timeseries.columns):
            raise ValueError(
                (
                    f"Shape of curent TimeSeries ({len(self.timeseries.columns)}) does not match",
                    f"shape of data to add ({len(timeseries.columns)}).",
                )
            )

        # Check individual Columns
        for colname in self.timeseries.columns:
            if colname != "time" and not isinstance(
                self.timeseries[colname], u.Quantity
            ):
                raise TypeError(
                    f"Column '{colname}' must be an astropy.Quantity object"
                )

        # Save Metadata since it is not carried over with vstack
        metadata_holder = {
            col: self.timeseries[col].meta for col in self.timeseries.columns
        }

        # Vertically Stack the TimeSeries
        self._timeseries = vstack([self._timeseries, timeseries])

        # Add Metadata back to the Stacked TimeSeries
        for col in self.timeseries.columns:
            self.timeseries[col].meta = metadata_holder[col]

        # Re-Derive Metadata
        self._derive_metadata()

    def save(self, output_path: str = None, overwrite: bool = False):
        """
        Save the data to a HERMES CDF file.

        Parameters
        ----------
        output_path : `str`, optional
            A string path to the directory where file is to be saved.
            If not provided, saves to the current directory.
        overwrite : `bool`
            If set, overwrites existing file of the same name.
        Returns
        -------
        path : `str`
            A path to the saved file.
        """
        handler = CDFHandler()
        if not output_path:
            output_path = str(Path.cwd())
        if overwrite:
            cdf_file_path = Path(output_path) / (self.meta["Logical_file_id"] + ".cdf")
            if cdf_file_path.exists():
                cdf_file_path.unlink()
        return handler.save_data(data=self, file_path=output_path)

    @classmethod
    def load(cls, file_path: str):
        """
        Load data from a file.

        Parameters
        ----------
        file_path : `str`
            A fully specificed file path.

        Returns
        -------
        data : `HermesData`
            A `HermesData` object containing the loaded data.

        Raises
        ------
        ValueError: If the file type is not recognized as a file type that can be loaded.

        """
        # Determine the file type
        file_extension = Path(file_path).suffix

        # Create the appropriate handler object based on file type
        if file_extension == ".cdf":
            handler = CDFHandler()
        else:
            raise ValueError(f"Unsupported file type: {file_extension}")

        # Load data using the handler and return a HermesData object
        timeseries, support, spectra = handler.load_data(file_path)
        return cls(timeseries=timeseries, support=support, spectra=spectra)<|MERGE_RESOLUTION|>--- conflicted
+++ resolved
@@ -164,18 +164,16 @@
                         f"Variable '{key}' must be an astropy.units.Quantity or astropy.nddata.NDData object"
                     )
 
-<<<<<<< HEAD
         # Check Higher-Dimensional Spectra
         if spectra is not None:
             if not isinstance(spectra, NDCollection):
                 raise TypeError(
-                    f"Spectra '{colname}' must be an ndcube.NDCollection object"
-                )
-=======
+                    f"Spectra must be an ndcube.NDCollection object"
+                )
+        
         # ================================================
         #         CREATE HERMES DATA STRUCTURES
         # ================================================
->>>>>>> 6ef8e073
 
         # Copy the TimeSeries
         self._timeseries = TimeSeries(timeseries, copy=True)
@@ -209,17 +207,15 @@
             else:
                 self._support[key].meta = self.measurement_attribute_template()
 
-<<<<<<< HEAD
         # Copy the High-Dimensional Spectra
         if spectra:
             self._spectra = spectra
         else:
             self._spectra = NDCollection([])
-=======
+        
         # ================================================
         #           DERIVE METADATA ATTRIBUTES
         # ================================================
->>>>>>> 6ef8e073
 
         # Derive Metadata
         self.schema = HermesDataSchema()
