"""
Container class for Measurement Data.
"""

from pathlib import Path
from collections import OrderedDict
from copy import deepcopy
from typing import Optional, Union
import numpy as np
import astropy
from astropy.time import Time
from astropy.timeseries import TimeSeries
from astropy.table import vstack
from astropy.nddata import NDData
from astropy import units as u
import hermes_core
from hermes_core.util.io import CDFHandler
from hermes_core.util.schema import HermesDataSchema
from hermes_core.util.exceptions import warn_user
from hermes_core.util.util import VALID_DATA_LEVELS

__all__ = ["HermesData"]


class HermesData:
    """
    A generic object for loading, storing, and manipulating HERMES time series data.

    Parameters
    ----------
    timeseries :  `astropy.timeseries.TimeSeries`
        The time series of data. Columns must be `~astropy.units.Quantity` arrays.
    support : `Optional[dict[Union[astropy.units.Quantity, astropy.nddata.NDData]]]`
        Support data arrays which do not vary with time (i.e. Non-Record-Varying data).
    meta : `Optional[dict]`
        The metadata describing the time series in an ISTP-compliant format.

    Examples
    --------
    >>> import astropy.units as u
    >>> from astropy.timeseries import TimeSeries
    >>> from hermes_core.timedata import HermesData
    >>> data = u.Quantity([1, 2, 3, 4], "gauss", dtype=np.uint16)
    >>> ts = TimeSeries(time_start="2016-03-22T12:30:31", time_delta=3 * u.s, data={"Bx": data})
    >>> input_attrs = HermesData.global_attribute_template("eea", "l1", "1.0.0")
    >>> hermes_data = HermesData(timeseries=ts, meta=input_attrs)

    Raises
    ------
    ValueError: If the number of columns is less than 2 or the required 'time' column is missing.
    TypeError: If any column, excluding 'time', is not an astropy.Quantity object with units.
    ValueError: If the elements of a column are multidimensional

    References
    ----------
    * `Astropy TimeSeries <https://docs.astropy.org/en/stable/timeseries/index.html/>`_
    * `Astropy Quantity and Units <https://docs.astropy.org/en/stable/units/index.html>`_
    * `Astropy Time <https://docs.astropy.org/en/stable/time/index.html>`_
    * `Space Physics Guidelines for CDF (ISTP) <https://spdf.gsfc.nasa.gov/istp_guide/istp_guide.html>`_
    """

<<<<<<< HEAD
    def __init__(
        self,
        data: astropy.timeseries.TimeSeries,
        support: Optional[
            dict[Union[astropy.units.Quantity, astropy.nddata.NDData]]
        ] = None,
        meta: Optional[dict] = None,
    ):
=======
    def __init__(self, timeseries, support=None, meta=None):
>>>>>>> 1e2259af
        # Verify TimeSeries compliance
        if not isinstance(timeseries, TimeSeries):
            raise TypeError(
                "timeseries must be a `astropy.timeseries.TimeSeries` object."
            )
        if len(timeseries.columns) < 2:
            raise ValueError("timeseries must have at least 2 columns")

        # Check individual Columns
        for colname in timeseries.columns:
            # Verify that all Measurements are `Quantity`
            if colname != "time" and not isinstance(timeseries[colname], u.Quantity):
                raise TypeError(
                    f"Column '{colname}' must be an astropy.units.Quantity object"
                )
            # Verify that the Column is only a single dimension
            if len(timeseries[colname].shape) > 1:  # If there is more than 1 Dimension
                raise ValueError(
                    f"Column '{colname}' must be a one-dimensional measurement. Split additional dimensions into unique measurenents."
                )

        # Check NRV Data
        if support:
            for key in support:
                if not (
                    isinstance(support[key], u.Quantity)
                    or isinstance(support[key], NDData)
                ):
                    raise TypeError(
                        f"Variable '{key}' must be an astropy.units.Quantity or astropy.nddata.NDData object"
                    )

        # Copy the TimeSeries
        self._timeseries = TimeSeries(timeseries, copy=True)

        # Add Input Metadata
        if meta is not None and isinstance(meta, dict):
            self._timeseries.meta.update(meta)

        # Add any Metadata from the original TimeSeries
        self._timeseries["time"].meta = OrderedDict()
        if hasattr(timeseries["time"], "meta"):
            self._timeseries["time"].meta.update(timeseries["time"].meta)

        # Add Measurement Metadata
        for col in self._timeseries.columns:
            if col != "time":
                self._timeseries[col].meta = self.measurement_attribute_template()
                if hasattr(timeseries[col], "meta"):
                    self._timeseries[col].meta.update(timeseries[col].meta)

        # Copy the Non-Record Varying Data
        if support:
            self._support = deepcopy(support)
        else:
            self._support = {}

        # Add Support Metadata
        for key in self._support:
            if hasattr(support[key], "meta"):
                self._support[key].meta.update(support[key].meta)
            else:
                self._support[key].meta = self.measurement_attribute_template()

        # Derive Metadata
        self.schema = HermesDataSchema()
        self._derive_metadata()

    @property
    def timeseries(self):
        """
        (`astropy.timeseries.TimeSeries`) A `TimeSeries` representing one or more measurements as a function of time.
        """
        return self._timeseries

    @property
    def support(self):
        """
        (`dict[Union[astropy.units.Quantity, astropy.nddata.NDData]]`) A `dict` containing one or more non-time-varying support variables.
        """
        return self._support

    @property
    def data(self):
        """
        (`dict`) A `dict` containing each of `timeseries` and `support`.
        """
        return {"timeseries": self.timeseries, "support": self.support}

    @property
    def meta(self):
        """
        (`collections.OrderedDict`) Global metadata associated with the measurement data.
        """
        return self._timeseries.meta

    @property
    def time(self):
        """
        (`astropy.time.Time`) The times of the measurements.
        """
        t = Time(self._timeseries.time)
        # Set time format to enable plotting with astropy.visualisation.time_support()
        t.format = "iso"
        return t

    @property
    def time_range(self):
        """
        (`tuple`) The start and end times of the times.
        """
        return (self._timeseries.time.min(), self._timeseries.time.max())

    def __repr__(self):
        """
        Returns a representation of the `HermesData` class.
        """
        return self.__str__()

    def __str__(self):
        """
        Returns a string representation of the `HermesData` class.
        """
        str_repr = f"HermesData() Object:\n"
        # Global Attributes/Metedata
        str_repr += f"Global Attrs:\n"
        for attr_name, attr_value in self._timeseries.meta.items():
            str_repr += f"\t{attr_name}: {attr_value}\n"
        # Measurement Data
        str_repr += f"Measurement Data:\n{self._timeseries}\n"
        return str_repr

    @staticmethod
    def global_attribute_template(
        instr_name: str = "", data_level: str = "", version: str = ""
    ) -> OrderedDict:
        """
        Function to generate a template of the required ISTP-compliant global attributes.

        Parameters
        ----------
        instr_name : `str`
            The instrument name. Must be "eea", "nemisis", "merit" or "spani".
        data_level : `str`
            The data level of the data. Must be "l0", "l1", "ql", "l2", "l3", "l4"
        version : `str`
            Must be of the form X.Y.Z.

        Returns
        -------
        template : `collections.OrderedDict`
            A template for required global attributes.
        """
        meta = HermesDataSchema.global_attribute_template()

        # Check the Optional Instrument Name
        if instr_name:
            if instr_name not in hermes_core.INST_NAMES:
                raise ValueError(
                    f"Instrument, {instr_name}, is not recognized. Must be one of {hermes_core.INST_NAMES}."
                )
            # Set the Property
            meta[
                "Descriptor"
            ] = f"{instr_name.upper()}>{hermes_core.INST_TO_FULLNAME[instr_name]}"

        # Check the Optional Data Level
        if data_level:
            if data_level not in VALID_DATA_LEVELS:
                raise ValueError(
                    f"Level, {data_level}, is not recognized. Must be one of {VALID_DATA_LEVELS[1:]}."
                )
            # Set the Property
            if data_level != "ql":
                meta["Data_level"] = f"{data_level.upper()}>Level {data_level[1]}"
            else:
                meta["Data_level"] = f"{data_level.upper()}>Quicklook"

        # Check the Optional Data Version
        if version:
            # check that version is in the right format with three parts
            if len(version.split(".")) != 3:
                raise ValueError(
                    f"Version, {version}, is not formatted correctly. Should be X.Y.Z"
                )
            meta["Data_version"] = version
        return meta

    @staticmethod
    def measurement_attribute_template() -> OrderedDict:
        """
        Function to generate a template of the required measurement attributes.

        Returns
        -------
        template : `collections.OrderedDict`
            A template for required variable attributes that must be provided.
        """
        return HermesDataSchema.measurement_attribute_template()

    def _derive_metadata(self):
        """
        Funtion to derive global and measurement metadata based on a HermesDataSchema
        """

        # Get Default Metadata
        for attr_name, attr_value in self.schema.default_global_attributes.items():
            self._update_global_attribute(attr_name, attr_value)

        # Global Attributes
        for attr_name, attr_value in self.schema.derive_global_attributes(
            self._timeseries
        ).items():
            self._update_global_attribute(attr_name, attr_value)

        # Time Measurement Attributes
        for attr_name, attr_value in self.schema.derive_time_attributes(
            self._timeseries
        ).items():
            self._update_timeseries_attribute(
                var_name="time", attr_name=attr_name, attr_value=attr_value
            )

        # Other Measurement Attributes
        for col in [col for col in self._timeseries.columns if col != "time"]:
            for attr_name, attr_value in self.schema.derive_measurement_attributes(
                self._timeseries, col
            ).items():
                self._update_timeseries_attribute(
                    var_name=col, attr_name=attr_name, attr_value=attr_value
                )

        # Support/ Non-Record-Varying Data
        for col in self._support:
            for attr_name, attr_value in self.schema.derive_measurement_attributes(
                self._support, col
            ).items():
                self._update_support_attribute(
                    var_name=col, attr_name=attr_name, attr_value=attr_value
                )

    def _update_global_attribute(self, attr_name, attr_value):
        # If the attribute is set, check if we want to overwrite it
        if (
            attr_name in self._timeseries.meta
            and self._timeseries.meta[attr_name] is not None
        ):
            # We want to overwrite if:
            #   1) The actual value is not the derived value
            #   2) The schema marks this attribute to be overwriten
            if (
                self._timeseries.meta[attr_name] != attr_value
                and self.schema.global_attribute_schema[attr_name]["overwrite"]
            ):
                warn_user(
                    f"Overiding Global Attribute {attr_name} : {self._timeseries.meta[attr_name]} -> {attr_value}"
                )
                self._timeseries.meta[attr_name] = attr_value
        # If the attribute is not set, set it
        else:
            self._timeseries.meta[attr_name] = attr_value

    def _update_timeseries_attribute(self, var_name, attr_name, attr_value):
        if (
            attr_name in self.timeseries[var_name].meta
            and self.timeseries[var_name].meta[attr_name] is not None
        ):
            attr_schema = self.schema.variable_attribute_schema["attribute_key"][
                attr_name
            ]
            if (
                self.timeseries[var_name].meta[attr_name] != attr_value
                and attr_schema["overwrite"]
            ):
                warn_user(
                    f"Overiding {var_name} Attribute {attr_name} : {self.timeseries[var_name].meta[attr_name]} -> {attr_value}"
                )
                self.timeseries[var_name].meta[attr_name] = attr_value
        else:
            self.timeseries[var_name].meta[attr_name] = attr_value

    def _update_support_attribute(self, var_name, attr_name, attr_value):
        if (
            attr_name in self._support[var_name].meta
            and self._support[var_name].meta[attr_name] is not None
        ):
            attr_schema = self.schema.variable_attribute_schema["attribute_key"][
                attr_name
            ]
            if (
                self._support[var_name].meta[attr_name] != attr_value
                and attr_schema["overwrite"]
            ):
                warn_user(
                    f"Overiding {var_name} Attribute {attr_name} : {self._support[var_name].meta[attr_name]} -> {attr_value}"
                )
                self._support[var_name].meta[attr_name] = attr_value
        else:
            self._support[var_name].meta[attr_name] = attr_value

    def add_measurement(self, measure_name: str, data: u.Quantity, meta: dict = None):
        """
        Add a new column of time-varying measurements.

        Parameters
        ----------
        measure_name: `str`
            Name of the measurement to add.
        data: `astropy.units.Quantity`
            The data to add. Must have the same time stamps as the existing data.
        meta: `dict`, optional
            The metadata associated with the measurement.

        Raises
        ------
        TypeError: If var_data is not of type Quantity.
        ValueError: If data has more than one dimension
        """
        # Verify that all Measurements are `Quantity`
        if (not isinstance(data, u.Quantity)) or (not data.unit):
            raise TypeError(
                f"Measurement {measure_name} must be type `astropy.units.Quantity` and have `unit` assigned."
            )
        # Verify that the Column is only a single dimension
        if len(data.shape) > 1:  # If there is more than 1 Dimension
            raise ValueError(
                f"Column '{measure_name}' must be a one-dimensional measurement. Split additional dimensions into unique measurenents."
            )

        self._timeseries[measure_name] = data
        # Add any Metadata from the original Quantity
        self._timeseries[measure_name].meta = self.measurement_attribute_template()
        if hasattr(data, "meta"):
            self._timeseries[measure_name].meta.update(data.meta)
        if meta:
            self._timeseries[measure_name].meta.update(meta)

        # Derive Metadata Attributes for the Measurement
        self._derive_metadata()

    def add_support(
        self,
        name: str,
        data: Union[astropy.units.Quantity, astropy.nddata.NDData],
        meta: Optional[dict] = None,
    ):
        """
        Add a new non-time-varying data array.

        Parameters
        ----------
        name: `str`
            Name of the data array to add.
        data: `Union[astropy.units.Quantity, astropy.nddata.NDData]`,
            The data to add.
        meta: `Optional[dict]`, optional
            The metadata associated for the data array.

        Raises
        ------
        TypeError: If var_data is not of type NDData.
        """
        # Verify that all Measurements are `NDData`
        if not (isinstance(data, u.Quantity) or isinstance(data, NDData)):
            raise TypeError(f"Measurement {name} must be type `astropy.nddata.NDData`.")

        self._support[name] = data
        # Add any Metadata from the original Quantity or NDData
        if hasattr(data, "meta"):
            self._support[name].meta.update(data.meta)
        else:
            self._support[name].meta = self.measurement_attribute_template()
        # Add any Metadata Passed not in the NDData
        if meta:
            self._support[name].meta.update(meta)

        # Derive Metadata Attributes for the Measurement
        self._derive_metadata()

    def remove(self, measure_name: str):
        """
        Remove an existing measurement or support data array.

        Parameters
        ----------
        measure_name: `str`
            Name of the variable to remove.
        """
        if measure_name in self._timeseries.columns:
            self._timeseries.remove_column(measure_name)
        elif measure_name in self._support:
            self._support.pop(measure_name)
        else:
            raise ValueError(f"Data for Measurement {measure_name} not found.")

    def plot(self, axes=None, columns=None, subplots=True, **plot_args):
        """
        Plot the measurement data.

        Parameters
        ----------
        axes : `~matplotlib.axes.Axes`, optional
            If provided the image will be plotted on the given axes.
            Defaults to `None` and creates a new axis.
        columns : `list[str]`, optional
            If provided, only plot the specified measurements otherwise try to plot them all.
        subplots : `bool`
            If set, all columns are plotted in their own plot panel.
        **plot_args : `dict`, optional
            Additional plot keyword arguments that are handed to
            `~matplotlib.axes.Axes`.

        Returns
        -------
        `~matplotlib.axes.Axes`
            The plot axes.
        """
        from astropy.visualization import quantity_support, time_support
        from matplotlib.axes import Axes

        # Set up the plot axes based on the number of columns to plot
        axes, columns = self._setup_axes_columns(axes, columns, subplots=subplots)
        quantity_support()
        time_support()

        if subplots:
            i = 0
            if isinstance(axes, Axes):  # subplots is true but only one column given
                iter_axes = [axes]
            else:
                iter_axes = axes
            for this_ax, this_col in zip(iter_axes, columns):
                if i == 0:
                    this_ax.set_title(
                        f'{self.meta["Mission_group"]} {self.meta["Descriptor"]} {self.meta["Data_level"]}'
                    )
                    i += 1
                this_ax.plot(self.time, self.timeseries[this_col], **plot_args)
                this_ax.set_ylabel(self.timeseries[this_col].meta["LABLAXIS"])
        else:
            axes.set_title(
                f'{self.meta["Mission_group"]} {self.meta["Descriptor"]} {self.meta["Data_level"]}'
            )
            for this_col in columns:
                axes.plot(
                    self.time,
                    self.timeseries[this_col],
                    label=self.timeseries[this_col].meta["LABLAXIS"],
                    **plot_args,
                )
            axes.legend()
        # Setup the Time Axis
        self._setup_x_axis(axes)

        return axes

    def _setup_axes_columns(self, axes, columns, subplots=False):
        """
        Validate data for plotting, and get default axes/columns if not passed
        by the user.

        Code courtesy of sunpy.
        """
        import matplotlib.pyplot as plt

        # If no individual columns were input, try to plot all columns
        if columns is None:
            columns = list(self.timeseries.columns.copy())
            columns.remove("time")
        # Create Axes or Subplots for displaying the data
        if axes is None:
            if not subplots:
                axes = plt.gca()
            else:
                axes = plt.gcf().subplots(ncols=1, nrows=len(columns), sharex=True)

        return axes, columns

    @staticmethod
    def _setup_x_axis(ax):
        """
        Shared code to set x-axis properties.

        Code courtesy of sunpy.
        """
        import matplotlib.dates as mdates

        if isinstance(ax, np.ndarray):
            ax = ax[-1]

        locator = ax.xaxis.get_major_locator()
        ax.xaxis.set_major_formatter(mdates.ConciseDateFormatter(locator))

    def append(self, timeseries: TimeSeries):
        """
        Add additional measurements to an existing column.

        Parameters
        ----------
        timeseries : `astropy.timeseries.TimeSeries`
            The data to be appended (rows) as a `TimeSeries` object.
        """
        # Verify TimeSeries compliance
        if not isinstance(timeseries, TimeSeries):
            raise TypeError("Data must be a TimeSeries object.")
        if len(timeseries.columns) < 2:
            raise ValueError("Data must have at least 2 columns")
        if len(self.timeseries.columns) != len(timeseries.columns):
            raise ValueError(
                (
                    f"Shape of curent TimeSeries ({len(self.timeseries.columns)}) does not match",
                    f"shape of data to add ({len(timeseries.columns)}).",
                )
            )

        # Check individual Columns
        for colname in self.timeseries.columns:
            if colname != "time" and not isinstance(
                self.timeseries[colname], u.Quantity
            ):
                raise TypeError(
                    f"Column '{colname}' must be an astropy.Quantity object"
                )

        # Save Metadata since it is not carried over with vstack
        metadata_holder = {
            col: self.timeseries[col].meta for col in self.timeseries.columns
        }

        # Vertically Stack the TimeSeries
        self._timeseries = vstack([self._timeseries, timeseries])

        # Add Metadata back to the Stacked TimeSeries
        for col in self.timeseries.columns:
            self.timeseries[col].meta = metadata_holder[col]

        # Re-Derive Metadata
        self._derive_metadata()

    def save(self, output_path: str = None, overwrite: bool = False):
        """
        Save the data to a HERMES CDF file.

        Parameters
        ----------
        output_path : `str`, optional
            A string path to the directory where file is to be saved.
            If not provided, saves to the current directory.
        overwrite : `bool`
            If set, overwrites existing file of the same name.
        Returns
        -------
        path : `str`
            A path to the saved file.
        """
        handler = CDFHandler()
        if not output_path:
            output_path = str(Path.cwd())
        if overwrite:
            cdf_file_path = Path(output_path) / (self.meta["Logical_file_id"] + ".cdf")
            if cdf_file_path.exists():
                cdf_file_path.unlink()
        return handler.save_data(data=self, file_path=output_path)

    @classmethod
    def load(cls, file_path: str):
        """
        Load data from a file.

        Parameters
        ----------
        file_path : `str`
            A fully specificed file path.

        Returns
        -------
        data : `HermesData`
            A `HermesData` object containing the loaded data.

        Raises
        ------
        ValueError: If the file type is not recognized as a file type that can be loaded.

        """
        # Determine the file type
        file_extension = Path(file_path).suffix

        # Create the appropriate handler object based on file type
        if file_extension == ".cdf":
            handler = CDFHandler()
        else:
            raise ValueError(f"Unsupported file type: {file_extension}")

        # Load data using the handler and return a HermesData object
        timeseries, support = handler.load_data(file_path)
        return cls(timeseries=timeseries, support=support)<|MERGE_RESOLUTION|>--- conflicted
+++ resolved
@@ -59,18 +59,14 @@
     * `Space Physics Guidelines for CDF (ISTP) <https://spdf.gsfc.nasa.gov/istp_guide/istp_guide.html>`_
     """
 
-<<<<<<< HEAD
     def __init__(
         self,
-        data: astropy.timeseries.TimeSeries,
+        timeseries: astropy.timeseries.TimeSeries,
         support: Optional[
             dict[Union[astropy.units.Quantity, astropy.nddata.NDData]]
         ] = None,
         meta: Optional[dict] = None,
     ):
-=======
-    def __init__(self, timeseries, support=None, meta=None):
->>>>>>> 1e2259af
         # Verify TimeSeries compliance
         if not isinstance(timeseries, TimeSeries):
             raise TypeError(
