"""
Container class for Measurement Data.
"""

from pathlib import Path
from collections import OrderedDict
import numpy as np
from astropy.time import Time
from astropy.timeseries import TimeSeries
from astropy.table import vstack
from astropy.nddata import NDData
from astropy import units as u
import hermes_core
from hermes_core.util.io import CDFHandler
from hermes_core.util.schema import HermesDataSchema
from hermes_core.util.exceptions import warn_user
from hermes_core.util.util import VALID_DATA_LEVELS

__all__ = ["HermesData"]


class HermesData:
    """
    A generic object for loading, storing, and manipulating HERMES time series data.

    Parameters
    ----------
    timeseries :  `astropy.timeseries.TimeSeries`
        The time series of data. Columns must be `~astropy.units.Quantity` arrays.
    support : `dict[astropy.nddata.NDData]`, optional
<<<<<<< HEAD
        Non-Record-Varying data associated with the timeseries data.
=======
        Support data arrays which do not vary with time (i.e. Non-Record-Varying data).
>>>>>>> 8183335a
    meta : `dict`, optional
        The metadata describing the time series in an ISTP-compliant format.

    Examples
    --------
    >>> import astropy.units as u
    >>> from astropy.timeseries import TimeSeries
    >>> from hermes_core.timedata import HermesData
    >>> data = u.Quantity([1, 2, 3, 4], "gauss", dtype=np.uint16)
    >>> ts = TimeSeries(time_start="2016-03-22T12:30:31", time_delta=3 * u.s, data={"Bx": data})
    >>> input_attrs = HermesData.global_attribute_template("eea", "l1", "1.0.0")
    >>> hermes_data = HermesData(timeseries=ts, meta=input_attrs)

    Raises
    ------
    ValueError: If the number of columns is less than 2 or the required 'time' column is missing.
    TypeError: If any column, excluding 'time', is not an astropy.Quantity object with units.
    ValueError: If the elements of a column are multidimensional

    References
    ----------
    * `Astropy TimeSeries <https://docs.astropy.org/en/stable/timeseries/index.html/>`_
    * `Astropy Quantity and Units <https://docs.astropy.org/en/stable/units/index.html>`_
    * `Astropy Time <https://docs.astropy.org/en/stable/time/index.html>`_
    * `Space Physics Guidelines for CDF (ISTP) <https://spdf.gsfc.nasa.gov/istp_guide/istp_guide.html>`_
    """

<<<<<<< HEAD
    def __init__(self, timeseries, support=None, meta=None):
=======
    def __init__(self, data, support=None, meta=None):
>>>>>>> 8183335a
        # Verify TimeSeries compliance
        if not isinstance(timeseries, TimeSeries):
            raise TypeError(
                "timeseries must be a `astropy.timeseries.TimeSeries` object."
            )
        if len(timeseries.columns) < 2:
            raise ValueError("timeseries must have at least 2 columns")

        # Check individual Columns
        for colname in timeseries.columns:
            # Verify that all Measurements are `Quantity`
            if colname != "time" and not isinstance(timeseries[colname], u.Quantity):
                raise TypeError(
                    f"Column '{colname}' must be an astropy.units.Quantity object"
                )
            # Verify that the Column is only a single dimension
            if len(timeseries[colname].shape) > 1:  # If there is more than 1 Dimension
                raise ValueError(
                    f"Column '{colname}' must be a one-dimensional measurement. Split additional dimensions into unique measurenents."
                )

        # Check NRV Data
        if support:
<<<<<<< HEAD
            for colname in support:
                if not (isinstance(support[colname], NDData)):
                    raise TypeError(
                        f"Variable '{colname}' must be an astropy.nddata.NDData object"
=======
            for key in support:
                if not (isinstance(support[key], NDData)):
                    raise TypeError(
                        f"Variable '{key}' must be an astropy.nddata.NDData object"
>>>>>>> 8183335a
                    )

        # Copy the TimeSeries
        self._timeseries = TimeSeries(timeseries, copy=True)

        # Add Input Metadata
        if meta is not None and isinstance(meta, dict):
            self._timeseries.meta.update(meta)

        # Add any Metadata from the original TimeSeries
        self._timeseries["time"].meta = OrderedDict()
        if hasattr(timeseries["time"], "meta"):
            self._timeseries["time"].meta.update(timeseries["time"].meta)

        # Add Measurement Metadata
        for col in self._timeseries.columns:
            if col != "time":
                self._timeseries[col].meta = self.measurement_attribute_template()
                if hasattr(timeseries[col], "meta"):
                    self._timeseries[col].meta.update(timeseries[col].meta)

        # Copy the Non-Record Varying Data
        if support:
            self._support = support
        else:
            self._support = {}

        # Copy the Non-Record Varying Data
        if support:
            self._support = support
        else:
            self._support = {}

        # Copy the Non-Record Varying Data
        if support:
            self._support = support
        else:
            self._support = {}

        # Derive Metadata
        self.schema = HermesDataSchema()
        self._derive_metadata()

    @property
    def timeseries(self):
        """
        (`astropy.timeseries.TimeSeries`) A `TimeSeries` representing one or more measurements as a function of time.
        """
        return self._timeseries

    @property
    def support(self):
<<<<<<< HEAD
=======
        """
        (`dict[astropy.nddata.NDData]`) A `dict` containing one or more non-time-varying support variables.
        """
        return self._support

    @property
    def meta(self):
>>>>>>> 8183335a
        """
        (`dict[astropy.nddata.NDData]`) A `dict` containing one or more non-time-varying support variables.
        """
        return self._support

    @property
<<<<<<< HEAD
    def meta(self):
=======
    def units(self):
        """
        (`collections.OrderedDict`) The units of the measurement for each column in the `TimeSeries` table.
        """
        units = {}
        for name in self._data.columns:
            var_data = self._data[name]
            # Get the Unit
            if hasattr(var_data, "unit"):
                unit = var_data.unit
            else:
                unit = var_data.meta["UNITS"]
            units[name] = unit
        return OrderedDict(units)

    @property
    def columns(self):
>>>>>>> 8183335a
        """
        (`collections.OrderedDict`) Global metadata associated with the measurement data.
        """
        return self._timeseries.meta

    @property
    def time(self):
        """
        (`astropy.time.Time`) The times of the measurements.
        """
        t = Time(self._timeseries.time)
        # Set time format to enable plotting with astropy.visualisation.time_support()
        t.format = "iso"
        return t

    @property
    def time_range(self):
        """
        (`tuple`) The start and end times of the times.
        """
        return (self._timeseries.time.min(), self._timeseries.time.max())

    def __repr__(self):
        """
        Returns a representation of the `HermesData` class.
        """
        return self.__str__()

    def __str__(self):
        """
        Returns a string representation of the `HermesData` class.
        """
        str_repr = f"HermesData() Object:\n"
        # Global Attributes/Metedata
        str_repr += f"Global Attrs:\n"
        for attr_name, attr_value in self._timeseries.meta.items():
            str_repr += f"\t{attr_name}: {attr_value}\n"
        # Measurement Data
        str_repr += f"Measurement Data:\n{self._timeseries}\n"
        return str_repr

    @staticmethod
    def global_attribute_template(instr_name="", data_level="", version=""):
        """
        Function to generate a template of the required ISTP-compliant global attributes.

        Parameters
        ----------
        instr_name : `str`
            The instrument name. Must be "eea", "nemisis", "merit" or "spani".
        data_level : `str`
            The data level of the data. Must be "l0", "l1", "ql", "l2", "l3", "l4"
        version : `str`
            Must be of the form X.Y.Z.

        Returns
        -------
        template : `collections.OrderedDict`
            A template for required global attributes.
        """
        meta = HermesDataSchema.global_attribute_template()

        # Check the Optional Instrument Name
        if instr_name:
            if instr_name not in hermes_core.INST_NAMES:
                raise ValueError(
                    f"Instrument, {instr_name}, is not recognized. Must be one of {hermes_core.INST_NAMES}."
                )
            # Set the Property
            meta[
                "Descriptor"
            ] = f"{instr_name.upper()}>{hermes_core.INST_TO_FULLNAME[instr_name]}"

        # Check the Optional Data Level
        if data_level:
            if data_level not in VALID_DATA_LEVELS:
                raise ValueError(
                    f"Level, {data_level}, is not recognized. Must be one of {VALID_DATA_LEVELS[1:]}."
                )
            # Set the Property
            if data_level != "ql":
                meta["Data_level"] = f"{data_level.upper()}>Level {data_level[1]}"
            else:
                meta["Data_level"] = f"{data_level.upper()}>Quicklook"

        # Check the Optional Data Version
        if version:
            # check that version is in the right format with three parts
            if len(version.split(".")) != 3:
                raise ValueError(
                    f"Version, {version}, is not formatted correctly. Should be X.Y.Z"
                )
            meta["Data_version"] = version
        return meta

    @staticmethod
    def measurement_attribute_template():
        """
        Function to generate a template of the required measurement attributes.

        Returns
        -------
        template : `collections.OrderedDict`
            A template for required variable attributes that must be provided.
        """
        return HermesDataSchema.measurement_attribute_template()

    def _derive_metadata(self):
        """
        Funtion to derive global and measurement metadata based on a HermesDataSchema
        """

        # Get Default Metadata
        for attr_name, attr_value in self.schema.default_global_attributes.items():
            self._update_global_attribute(attr_name, attr_value)

        # Global Attributes
        for attr_name, attr_value in self.schema.derive_global_attributes(
            self._timeseries
        ).items():
            self._update_global_attribute(attr_name, attr_value)

        # Time Measurement Attributes
        for attr_name, attr_value in self.schema.derive_time_attributes(
            self._timeseries
        ).items():
<<<<<<< HEAD
            self._update_timeseries_attribute(
=======
            self._update_data_attribute(
>>>>>>> 8183335a
                var_name="time", attr_name=attr_name, attr_value=attr_value
            )

        # Other Measurement Attributes
        for col in [col for col in self._timeseries.columns if col != "time"]:
            for attr_name, attr_value in self.schema.derive_measurement_attributes(
                self._timeseries, col
            ).items():
                self._update_timeseries_attribute(
                    var_name=col, attr_name=attr_name, attr_value=attr_value
                )

        # Support/ Non-Record-Varying Data
        for col in self._support:
            for attr_name, attr_value in self.schema.derive_measurement_attributes(
                self._support, col
            ).items():
<<<<<<< HEAD
=======
                self._update_data_attribute(
                    var_name=col, attr_name=attr_name, attr_value=attr_value
                )

        # Support/ Non-Record-Varying Data
        for col in self._support:
            for attr_name, attr_value in self.schema.derive_measurement_attributes(
                self._support, col
            ).items():
>>>>>>> 8183335a
                self._update_support_attribute(
                    var_name=col, attr_name=attr_name, attr_value=attr_value
                )

    def _update_global_attribute(self, attr_name, attr_value):
        # If the attribute is set, check if we want to overwrite it
<<<<<<< HEAD
        if (
            attr_name in self._timeseries.meta
            and self._timeseries.meta[attr_name] is not None
        ):
=======
        if attr_name in self._data.meta and self._data.meta[attr_name] is not None:
>>>>>>> 8183335a
            # We want to overwrite if:
            #   1) The actual value is not the derived value
            #   2) The schema marks this attribute to be overwriten
            if (
<<<<<<< HEAD
                self._timeseries.meta[attr_name] != attr_value
                and self.schema.global_attribute_schema[attr_name]["overwrite"]
            ):
                warn_user(
                    f"Overiding Global Attribute {attr_name} : {self._timeseries.meta[attr_name]} -> {attr_value}"
                )
                self._timeseries.meta[attr_name] = attr_value
        # If the attribute is not set, set it
        else:
            self._timeseries.meta[attr_name] = attr_value

    def _update_timeseries_attribute(self, var_name, attr_name, attr_value):
        if (
            attr_name in self.timeseries[var_name].meta
            and self.timeseries[var_name].meta[attr_name] is not None
=======
                self._data.meta[attr_name] != attr_value
                and self.schema.global_attribute_schema[attr_name]["overwrite"]
            ):
                warn_user(
                    f"Overiding Global Attribute {attr_name} : {self._data.meta[attr_name]} -> {attr_value}"
                )
                self._data.meta[attr_name] = attr_value
        # If the attribute is not set, set it
        else:
            self._data.meta[attr_name] = attr_value

    def _update_data_attribute(self, var_name, attr_name, attr_value):
        if (
            attr_name in self.data[var_name].meta
            and self.data[var_name].meta[attr_name] is not None
>>>>>>> 8183335a
        ):
            attr_schema = self.schema.variable_attribute_schema["attribute_key"][
                attr_name
            ]
            if (
<<<<<<< HEAD
                self.timeseries[var_name].meta[attr_name] != attr_value
                and attr_schema["overwrite"]
            ):
                warn_user(
                    f"Overiding {var_name} Attribute {attr_name} : {self.timeseries[var_name].meta[attr_name]} -> {attr_value}"
                )
                self.timeseries[var_name].meta[attr_name] = attr_value
        else:
            self.timeseries[var_name].meta[attr_name] = attr_value
=======
                self.data[var_name].meta[attr_name] != attr_value
                and attr_schema["overwrite"]
            ):
                warn_user(
                    f"Overiding {var_name} Attribute {attr_name} : {self.data[var_name].meta[attr_name]} -> {attr_value}"
                )
                self.data[var_name].meta[attr_name] = attr_value
        else:
            self.data[var_name].meta[attr_name] = attr_value
>>>>>>> 8183335a

    def _update_support_attribute(self, var_name, attr_name, attr_value):
        if (
            attr_name in self._support[var_name].meta
            and self._support[var_name].meta[attr_name] is not None
        ):
            attr_schema = self.schema.variable_attribute_schema["attribute_key"][
                attr_name
            ]
            if (
                self._support[var_name].meta[attr_name] != attr_value
                and attr_schema["overwrite"]
            ):
                warn_user(
                    f"Overiding {var_name} Attribute {attr_name} : {self._support[var_name].meta[attr_name]} -> {attr_value}"
                )
                self._support[var_name].meta[attr_name] = attr_value
        else:
            self._support[var_name].meta[attr_name] = attr_value

    def add_measurement(self, measure_name: str, data: u.Quantity, meta: dict = None):
        """
<<<<<<< HEAD
        Add a new time-varying measurement (column).
=======
        Add a new column of time-varying measurements.
>>>>>>> 8183335a

        Parameters
        ----------
        measure_name: `str`
            Name of the measurement to add.
        data: `astropy.units.Quantity`
            The data to add. Must have the same time stamps as the existing data.
        meta: `dict`, optional
            The metadata associated with the measurement.

        Raises
        ------
        TypeError: If var_data is not of type Quantity.
        ValueError: If data has more than one dimension
        """
        # Verify that all Measurements are `Quantity`
        if (not isinstance(data, u.Quantity)) or (not data.unit):
            raise TypeError(
                f"Measurement {measure_name} must be type `astropy.units.Quantity` and have `unit` assigned."
            )
        # Verify that the Column is only a single dimension
        if len(data.shape) > 1:  # If there is more than 1 Dimension
            raise ValueError(
                f"Column '{measure_name}' must be a one-dimensional measurement. Split additional dimensions into unique measurenents."
            )

        self._timeseries[measure_name] = data
        # Add any Metadata from the original Quantity
        self._timeseries[measure_name].meta = self.measurement_attribute_template()
        if hasattr(data, "meta"):
            self._timeseries[measure_name].meta.update(data.meta)
        if meta:
            self._timeseries[measure_name].meta.update(meta)

        # Derive Metadata Attributes for the Measurement
        self._derive_metadata()

    def add_support(self, name: str, data: NDData, meta: dict = None):
        """
        Add a new non-time-varying measurement (column).

        Parameters
        ----------
        name: `str`
            Name of the measurement to add.
        data: `astropy.nddata.NDData`,
            The data to add.
        meta: `dict`, optional
            The metadata associated with the measurement.

        Raises
        ------
        TypeError: If var_data is not of type NDData.
        """
        # Verify that all Measurements are `NDData`
        if not isinstance(data, NDData):
            raise TypeError(f"Measurement {name} must be type `astropy.nddata.NDData`.")

        self._support[name] = data
        # Add any Metadata Passed not in the NDData
        if meta:
            self._support[name].meta.update(meta)

        # Derive Metadata Attributes for the Measurement
        self._derive_metadata()

<<<<<<< HEAD
    def remove(self, measure_name: str):
=======
    def add_support(self, name: str, data: NDData, meta: dict = None):
>>>>>>> 8183335a
        """
        Add a new non-time-varying data array.

        Parameters
        ----------
        name: `str`
            Name of the data array to add.
        data: `astropy.nddata.NDData`,
            The data to add.
        meta: `dict`, optional
            The metadata associated for the data array.

        Raises
        ------
        TypeError: If var_data is not of type NDData.
        """
        # Verify that all Measurements are `NDData`
        if not isinstance(data, NDData):
            raise TypeError(f"Measurement {name} must be type `astropy.nddata.NDData`.")

        self._support[name] = data
        # Add any Metadata Passed not in the NDData
        if meta:
            self._support[name].meta.update(meta)

        # Derive Metadata Attributes for the Measurement
        self._derive_metadata()

    def remove(self, measure_name: str):
        """
        Remove an existing measurement or support data array.

        Parameters
        ----------
        measure_name: `str`
            Name of the variable to remove.
        """
<<<<<<< HEAD
        if measure_name in self._timeseries.columns:
            self._timeseries.remove_column(measure_name)
=======
        if measure_name in self._data.columns:
            self._data.remove_column(measure_name)
>>>>>>> 8183335a
        elif measure_name in self._support:
            self._support.pop(measure_name)
        else:
            raise ValueError(f"Data for Measurement {measure_name} not found.")

    def plot(self, axes=None, columns=None, subplots=True, **plot_args):
        """
        Plot the measurement data.

        Parameters
        ----------
        axes : `~matplotlib.axes.Axes`, optional
            If provided the image will be plotted on the given axes.
            Defaults to `None` and creates a new axis.
        columns : `list[str]`, optional
            If provided, only plot the specified measurements otherwise try to plot them all.
        subplots : `bool`
            If set, all columns are plotted in their own plot panel.
        **plot_args : `dict`, optional
            Additional plot keyword arguments that are handed to
            `~matplotlib.axes.Axes`.

        Returns
        -------
        `~matplotlib.axes.Axes`
            The plot axes.
        """
        from astropy.visualization import quantity_support, time_support
        from matplotlib.axes import Axes

        # Set up the plot axes based on the number of columns to plot
        axes, columns = self._setup_axes_columns(axes, columns, subplots=subplots)
        quantity_support()
        time_support()

        if subplots:
            i = 0
            if isinstance(axes, Axes):  # subplots is true but only one column given
                iter_axes = [axes]
            else:
                iter_axes = axes
            for this_ax, this_col in zip(iter_axes, columns):
                if i == 0:
                    this_ax.set_title(
                        f'{self.meta["Mission_group"]} {self.meta["Descriptor"]} {self.meta["Data_level"]}'
                    )
                    i += 1
                this_ax.plot(self.time, self.timeseries[this_col], **plot_args)
                this_ax.set_ylabel(self.timeseries[this_col].meta["LABLAXIS"])
        else:
            axes.set_title(
                f'{self.meta["Mission_group"]} {self.meta["Descriptor"]} {self.meta["Data_level"]}'
            )
            for this_col in columns:
                axes.plot(
                    self.time,
                    self.timeseries[this_col],
                    label=self.timeseries[this_col].meta["LABLAXIS"],
                    **plot_args,
                )
            axes.legend()
        # Setup the Time Axis
        self._setup_x_axis(axes)

        return axes

    def _setup_axes_columns(self, axes, columns, subplots=False):
        """
        Validate data for plotting, and get default axes/columns if not passed
        by the user.

        Code courtesy of sunpy.
        """
        import matplotlib.pyplot as plt

        # If no individual columns were input, try to plot all columns
        if columns is None:
            columns = list(self.timeseries.columns.copy())
            columns.remove("time")
        # Create Axes or Subplots for displaying the data
        if axes is None:
            if not subplots:
                axes = plt.gca()
            else:
                axes = plt.gcf().subplots(ncols=1, nrows=len(columns), sharex=True)

        return axes, columns

    @staticmethod
    def _setup_x_axis(ax):
        """
        Shared code to set x-axis properties.

        Code courtesy of sunpy.
        """
        import matplotlib.dates as mdates

        if isinstance(ax, np.ndarray):
            ax = ax[-1]

        locator = ax.xaxis.get_major_locator()
        ax.xaxis.set_major_formatter(mdates.ConciseDateFormatter(locator))

    def append(self, timeseries: TimeSeries):
        """
        Add additional measurements to an existing column.

        Parameters
        ----------
        timeseries : `astropy.timeseries.TimeSeries`
            The data to be appended (rows) as a `TimeSeries` object.
        """
        # Verify TimeSeries compliance
        if not isinstance(timeseries, TimeSeries):
            raise TypeError("Data must be a TimeSeries object.")
        if len(timeseries.columns) < 2:
            raise ValueError("Data must have at least 2 columns")
        if len(self.timeseries.columns) != len(timeseries.columns):
            raise ValueError(
                (
                    f"Shape of curent TimeSeries ({len(self.timeseries.columns)}) does not match",
                    f"shape of data to add ({len(timeseries.columns)}).",
                )
            )

        # Check individual Columns
        for colname in self.timeseries.columns:
            if colname != "time" and not isinstance(
                self.timeseries[colname], u.Quantity
            ):
                raise TypeError(
                    f"Column '{colname}' must be an astropy.Quantity object"
                )

        # Save Metadata since it is not carried over with vstack
        metadata_holder = {
            col: self.timeseries[col].meta for col in self.timeseries.columns
        }

        # Vertically Stack the TimeSeries
        self._timeseries = vstack([self._timeseries, timeseries])

        # Add Metadata back to the Stacked TimeSeries
        for col in self.timeseries.columns:
            self.timeseries[col].meta = metadata_holder[col]

        # Re-Derive Metadata
        self._derive_metadata()

    def save(self, output_path=None, overwrite=False):
        """
        Save the data to a HERMES CDF file.

        Parameters
        ----------
        output_path : `str`, optional
            A string path to the directory where file is to be saved.
            If not provided, saves to the current directory.
        overwrite : `bool`
            If set, overwrites existing file of the same name.
        Returns
        -------
        path : `str`
            A path to the saved file.
        """
        handler = CDFHandler()
        if not output_path:
            output_path = str(Path.cwd())
        if overwrite:
            cdf_file_path = Path(output_path) / (self.meta["Logical_file_id"] + ".cdf")
            if cdf_file_path.exists():
                cdf_file_path.unlink()
        return handler.save_data(data=self, file_path=output_path)

    @classmethod
    def load(cls, file_path):
        """
        Load data from a file.

        Parameters
        ----------
        file_path : `str`
            A fully specificed file path.

        Returns
        -------
        data : `HermesData`
            A `HermesData` object containing the loaded data.

        Raises
        ------
        ValueError: If the file type is not recognized as a file type that can be loaded.

        """
        # Determine the file type
        file_extension = Path(file_path).suffix

        # Create the appropriate handler object based on file type
        if file_extension == ".cdf":
            handler = CDFHandler()
        else:
            raise ValueError(f"Unsupported file type: {file_extension}")

<<<<<<< HEAD
        # Load data using the handler and return a HermesData object
        timeseries, support = handler.load_data(file_path)
        return cls(timeseries=timeseries, support=support)
=======
        # Load data using the handler and return a TimeData object
        data, support = handler.load_data(file_path)
        return cls(data=data, support=support)
>>>>>>> 8183335a
<|MERGE_RESOLUTION|>--- conflicted
+++ resolved
@@ -28,11 +28,7 @@
     timeseries :  `astropy.timeseries.TimeSeries`
         The time series of data. Columns must be `~astropy.units.Quantity` arrays.
     support : `dict[astropy.nddata.NDData]`, optional
-<<<<<<< HEAD
-        Non-Record-Varying data associated with the timeseries data.
-=======
         Support data arrays which do not vary with time (i.e. Non-Record-Varying data).
->>>>>>> 8183335a
     meta : `dict`, optional
         The metadata describing the time series in an ISTP-compliant format.
 
@@ -60,16 +56,10 @@
     * `Space Physics Guidelines for CDF (ISTP) <https://spdf.gsfc.nasa.gov/istp_guide/istp_guide.html>`_
     """
 
-<<<<<<< HEAD
     def __init__(self, timeseries, support=None, meta=None):
-=======
-    def __init__(self, data, support=None, meta=None):
->>>>>>> 8183335a
         # Verify TimeSeries compliance
         if not isinstance(timeseries, TimeSeries):
-            raise TypeError(
-                "timeseries must be a `astropy.timeseries.TimeSeries` object."
-            )
+            raise TypeError("timeseries must be a `astropy.timeseries.TimeSeries` object.")
         if len(timeseries.columns) < 2:
             raise ValueError("timeseries must have at least 2 columns")
 
@@ -77,9 +67,7 @@
         for colname in timeseries.columns:
             # Verify that all Measurements are `Quantity`
             if colname != "time" and not isinstance(timeseries[colname], u.Quantity):
-                raise TypeError(
-                    f"Column '{colname}' must be an astropy.units.Quantity object"
-                )
+                raise TypeError(f"Column '{colname}' must be an astropy.units.Quantity object")
             # Verify that the Column is only a single dimension
             if len(timeseries[colname].shape) > 1:  # If there is more than 1 Dimension
                 raise ValueError(
@@ -88,18 +76,9 @@
 
         # Check NRV Data
         if support:
-<<<<<<< HEAD
-            for colname in support:
-                if not (isinstance(support[colname], NDData)):
-                    raise TypeError(
-                        f"Variable '{colname}' must be an astropy.nddata.NDData object"
-=======
             for key in support:
                 if not (isinstance(support[key], NDData)):
-                    raise TypeError(
-                        f"Variable '{key}' must be an astropy.nddata.NDData object"
->>>>>>> 8183335a
-                    )
+                    raise TypeError(f"Variable '{key}' must be an astropy.nddata.NDData object")
 
         # Copy the TimeSeries
         self._timeseries = TimeSeries(timeseries, copy=True)
@@ -151,8 +130,6 @@
 
     @property
     def support(self):
-<<<<<<< HEAD
-=======
         """
         (`dict[astropy.nddata.NDData]`) A `dict` containing one or more non-time-varying support variables.
         """
@@ -160,34 +137,6 @@
 
     @property
     def meta(self):
->>>>>>> 8183335a
-        """
-        (`dict[astropy.nddata.NDData]`) A `dict` containing one or more non-time-varying support variables.
-        """
-        return self._support
-
-    @property
-<<<<<<< HEAD
-    def meta(self):
-=======
-    def units(self):
-        """
-        (`collections.OrderedDict`) The units of the measurement for each column in the `TimeSeries` table.
-        """
-        units = {}
-        for name in self._data.columns:
-            var_data = self._data[name]
-            # Get the Unit
-            if hasattr(var_data, "unit"):
-                unit = var_data.unit
-            else:
-                unit = var_data.meta["UNITS"]
-            units[name] = unit
-        return OrderedDict(units)
-
-    @property
-    def columns(self):
->>>>>>> 8183335a
         """
         (`collections.OrderedDict`) Global metadata associated with the measurement data.
         """
@@ -257,9 +206,7 @@
                     f"Instrument, {instr_name}, is not recognized. Must be one of {hermes_core.INST_NAMES}."
                 )
             # Set the Property
-            meta[
-                "Descriptor"
-            ] = f"{instr_name.upper()}>{hermes_core.INST_TO_FULLNAME[instr_name]}"
+            meta["Descriptor"] = f"{instr_name.upper()}>{hermes_core.INST_TO_FULLNAME[instr_name]}"
 
         # Check the Optional Data Level
         if data_level:
@@ -277,9 +224,7 @@
         if version:
             # check that version is in the right format with three parts
             if len(version.split(".")) != 3:
-                raise ValueError(
-                    f"Version, {version}, is not formatted correctly. Should be X.Y.Z"
-                )
+                raise ValueError(f"Version, {version}, is not formatted correctly. Should be X.Y.Z")
             meta["Data_version"] = version
         return meta
 
@@ -305,20 +250,12 @@
             self._update_global_attribute(attr_name, attr_value)
 
         # Global Attributes
-        for attr_name, attr_value in self.schema.derive_global_attributes(
-            self._timeseries
-        ).items():
+        for attr_name, attr_value in self.schema.derive_global_attributes(self._timeseries).items():
             self._update_global_attribute(attr_name, attr_value)
 
         # Time Measurement Attributes
-        for attr_name, attr_value in self.schema.derive_time_attributes(
-            self._timeseries
-        ).items():
-<<<<<<< HEAD
+        for attr_name, attr_value in self.schema.derive_time_attributes(self._timeseries).items():
             self._update_timeseries_attribute(
-=======
-            self._update_data_attribute(
->>>>>>> 8183335a
                 var_name="time", attr_name=attr_name, attr_value=attr_value
             )
 
@@ -336,37 +273,17 @@
             for attr_name, attr_value in self.schema.derive_measurement_attributes(
                 self._support, col
             ).items():
-<<<<<<< HEAD
-=======
-                self._update_data_attribute(
-                    var_name=col, attr_name=attr_name, attr_value=attr_value
-                )
-
-        # Support/ Non-Record-Varying Data
-        for col in self._support:
-            for attr_name, attr_value in self.schema.derive_measurement_attributes(
-                self._support, col
-            ).items():
->>>>>>> 8183335a
                 self._update_support_attribute(
                     var_name=col, attr_name=attr_name, attr_value=attr_value
                 )
 
     def _update_global_attribute(self, attr_name, attr_value):
         # If the attribute is set, check if we want to overwrite it
-<<<<<<< HEAD
-        if (
-            attr_name in self._timeseries.meta
-            and self._timeseries.meta[attr_name] is not None
-        ):
-=======
-        if attr_name in self._data.meta and self._data.meta[attr_name] is not None:
->>>>>>> 8183335a
+        if attr_name in self._timeseries.meta and self._timeseries.meta[attr_name] is not None:
             # We want to overwrite if:
             #   1) The actual value is not the derived value
             #   2) The schema marks this attribute to be overwriten
             if (
-<<<<<<< HEAD
                 self._timeseries.meta[attr_name] != attr_value
                 and self.schema.global_attribute_schema[attr_name]["overwrite"]
             ):
@@ -382,62 +299,23 @@
         if (
             attr_name in self.timeseries[var_name].meta
             and self.timeseries[var_name].meta[attr_name] is not None
-=======
-                self._data.meta[attr_name] != attr_value
-                and self.schema.global_attribute_schema[attr_name]["overwrite"]
-            ):
-                warn_user(
-                    f"Overiding Global Attribute {attr_name} : {self._data.meta[attr_name]} -> {attr_value}"
-                )
-                self._data.meta[attr_name] = attr_value
-        # If the attribute is not set, set it
-        else:
-            self._data.meta[attr_name] = attr_value
-
-    def _update_data_attribute(self, var_name, attr_name, attr_value):
-        if (
-            attr_name in self.data[var_name].meta
-            and self.data[var_name].meta[attr_name] is not None
->>>>>>> 8183335a
         ):
-            attr_schema = self.schema.variable_attribute_schema["attribute_key"][
-                attr_name
-            ]
-            if (
-<<<<<<< HEAD
-                self.timeseries[var_name].meta[attr_name] != attr_value
-                and attr_schema["overwrite"]
-            ):
+            attr_schema = self.schema.variable_attribute_schema["attribute_key"][attr_name]
+            if self.timeseries[var_name].meta[attr_name] != attr_value and attr_schema["overwrite"]:
                 warn_user(
                     f"Overiding {var_name} Attribute {attr_name} : {self.timeseries[var_name].meta[attr_name]} -> {attr_value}"
                 )
                 self.timeseries[var_name].meta[attr_name] = attr_value
         else:
             self.timeseries[var_name].meta[attr_name] = attr_value
-=======
-                self.data[var_name].meta[attr_name] != attr_value
-                and attr_schema["overwrite"]
-            ):
-                warn_user(
-                    f"Overiding {var_name} Attribute {attr_name} : {self.data[var_name].meta[attr_name]} -> {attr_value}"
-                )
-                self.data[var_name].meta[attr_name] = attr_value
-        else:
-            self.data[var_name].meta[attr_name] = attr_value
->>>>>>> 8183335a
 
     def _update_support_attribute(self, var_name, attr_name, attr_value):
         if (
             attr_name in self._support[var_name].meta
             and self._support[var_name].meta[attr_name] is not None
         ):
-            attr_schema = self.schema.variable_attribute_schema["attribute_key"][
-                attr_name
-            ]
-            if (
-                self._support[var_name].meta[attr_name] != attr_value
-                and attr_schema["overwrite"]
-            ):
+            attr_schema = self.schema.variable_attribute_schema["attribute_key"][attr_name]
+            if self._support[var_name].meta[attr_name] != attr_value and attr_schema["overwrite"]:
                 warn_user(
                     f"Overiding {var_name} Attribute {attr_name} : {self._support[var_name].meta[attr_name]} -> {attr_value}"
                 )
@@ -447,11 +325,7 @@
 
     def add_measurement(self, measure_name: str, data: u.Quantity, meta: dict = None):
         """
-<<<<<<< HEAD
-        Add a new time-varying measurement (column).
-=======
         Add a new column of time-varying measurements.
->>>>>>> 8183335a
 
         Parameters
         ----------
@@ -491,39 +365,6 @@
 
     def add_support(self, name: str, data: NDData, meta: dict = None):
         """
-        Add a new non-time-varying measurement (column).
-
-        Parameters
-        ----------
-        name: `str`
-            Name of the measurement to add.
-        data: `astropy.nddata.NDData`,
-            The data to add.
-        meta: `dict`, optional
-            The metadata associated with the measurement.
-
-        Raises
-        ------
-        TypeError: If var_data is not of type NDData.
-        """
-        # Verify that all Measurements are `NDData`
-        if not isinstance(data, NDData):
-            raise TypeError(f"Measurement {name} must be type `astropy.nddata.NDData`.")
-
-        self._support[name] = data
-        # Add any Metadata Passed not in the NDData
-        if meta:
-            self._support[name].meta.update(meta)
-
-        # Derive Metadata Attributes for the Measurement
-        self._derive_metadata()
-
-<<<<<<< HEAD
-    def remove(self, measure_name: str):
-=======
-    def add_support(self, name: str, data: NDData, meta: dict = None):
->>>>>>> 8183335a
-        """
         Add a new non-time-varying data array.
 
         Parameters
@@ -560,13 +401,8 @@
         measure_name: `str`
             Name of the variable to remove.
         """
-<<<<<<< HEAD
         if measure_name in self._timeseries.columns:
             self._timeseries.remove_column(measure_name)
-=======
-        if measure_name in self._data.columns:
-            self._data.remove_column(measure_name)
->>>>>>> 8183335a
         elif measure_name in self._support:
             self._support.pop(measure_name)
         else:
@@ -694,17 +530,11 @@
 
         # Check individual Columns
         for colname in self.timeseries.columns:
-            if colname != "time" and not isinstance(
-                self.timeseries[colname], u.Quantity
-            ):
-                raise TypeError(
-                    f"Column '{colname}' must be an astropy.Quantity object"
-                )
+            if colname != "time" and not isinstance(self.timeseries[colname], u.Quantity):
+                raise TypeError(f"Column '{colname}' must be an astropy.Quantity object")
 
         # Save Metadata since it is not carried over with vstack
-        metadata_holder = {
-            col: self.timeseries[col].meta for col in self.timeseries.columns
-        }
+        metadata_holder = {col: self.timeseries[col].meta for col in self.timeseries.columns}
 
         # Vertically Stack the TimeSeries
         self._timeseries = vstack([self._timeseries, timeseries])
@@ -770,12 +600,6 @@
         else:
             raise ValueError(f"Unsupported file type: {file_extension}")
 
-<<<<<<< HEAD
         # Load data using the handler and return a HermesData object
         timeseries, support = handler.load_data(file_path)
-        return cls(timeseries=timeseries, support=support)
-=======
-        # Load data using the handler and return a TimeData object
-        data, support = handler.load_data(file_path)
-        return cls(data=data, support=support)
->>>>>>> 8183335a
+        return cls(timeseries=timeseries, support=support)